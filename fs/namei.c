--- conflicted
+++ resolved
@@ -1107,11 +1107,7 @@
 	struct dentry *old;
 
 	/* Don't create child dentry for a dead directory. */
-<<<<<<< HEAD
-	if (unlikely(IS_DEADDIR(inode))) {
-=======
 	if (unlikely(IS_DEADDIR(dir))) {
->>>>>>> e9676695
 		dput(dentry);
 		return ERR_PTR(-ENOENT);
 	}
