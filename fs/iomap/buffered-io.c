--- conflicted
+++ resolved
@@ -467,12 +467,7 @@
  */
 struct folio *iomap_get_folio(struct iomap_iter *iter, loff_t pos)
 {
-<<<<<<< HEAD
 	unsigned fgp = FGP_WRITEBEGIN | FGP_NOFS;
-	struct folio *folio;
-=======
-	unsigned fgp = FGP_LOCK | FGP_WRITE | FGP_CREAT | FGP_STABLE | FGP_NOFS;
->>>>>>> 4d4b6d66
 
 	if (iter->flags & IOMAP_NOWAIT)
 		fgp |= FGP_NOWAIT;
