// SPDX-License-Identifier: GPL-2.0+
/* Microchip Sparx5 Switch driver
 *
 * Copyright (c) 2021 Microchip Technology Inc. and its subsidiaries.
 */

#include <linux/if_bridge.h>
#include <net/switchdev.h>

#include "sparx5_main_regs.h"
#include "sparx5_main.h"

static struct workqueue_struct *sparx5_owq;

struct sparx5_switchdev_event_work {
	struct work_struct work;
	struct switchdev_notifier_fdb_info fdb_info;
	struct net_device *dev;
	struct sparx5 *sparx5;
	unsigned long event;
};

static int sparx5_port_attr_pre_bridge_flags(struct sparx5_port *port,
					     struct switchdev_brport_flags flags)
{
	if (flags.mask & ~(BR_FLOOD | BR_MCAST_FLOOD | BR_BCAST_FLOOD))
		return -EINVAL;

	return 0;
}

static void sparx5_port_attr_bridge_flags(struct sparx5_port *port,
					  struct switchdev_brport_flags flags)
{
	int pgid;

	if (flags.mask & BR_MCAST_FLOOD)
		for (pgid = PGID_MC_FLOOD; pgid <= PGID_IPV6_MC_CTRL; pgid++)
			sparx5_pgid_update_mask(port, pgid, !!(flags.val & BR_MCAST_FLOOD));
	if (flags.mask & BR_FLOOD)
		sparx5_pgid_update_mask(port, PGID_UC_FLOOD, !!(flags.val & BR_FLOOD));
	if (flags.mask & BR_BCAST_FLOOD)
		sparx5_pgid_update_mask(port, PGID_BCAST, !!(flags.val & BR_BCAST_FLOOD));
}

static void sparx5_attr_stp_state_set(struct sparx5_port *port,
				      u8 state)
{
	struct sparx5 *sparx5 = port->sparx5;

	if (!test_bit(port->portno, sparx5->bridge_mask)) {
		netdev_err(port->ndev,
			   "Controlling non-bridged port %d?\n", port->portno);
		return;
	}

	switch (state) {
	case BR_STATE_FORWARDING:
		set_bit(port->portno, sparx5->bridge_fwd_mask);
		fallthrough;
	case BR_STATE_LEARNING:
		set_bit(port->portno, sparx5->bridge_lrn_mask);
		break;

	default:
		/* All other states treated as blocking */
		clear_bit(port->portno, sparx5->bridge_fwd_mask);
		clear_bit(port->portno, sparx5->bridge_lrn_mask);
		break;
	}

	/* apply the bridge_fwd_mask to all the ports */
	sparx5_update_fwd(sparx5);
}

static void sparx5_port_attr_ageing_set(struct sparx5_port *port,
					unsigned long ageing_clock_t)
{
	unsigned long ageing_jiffies = clock_t_to_jiffies(ageing_clock_t);
	u32 ageing_time = jiffies_to_msecs(ageing_jiffies);

	sparx5_set_ageing(port->sparx5, ageing_time);
}

static int sparx5_port_attr_set(struct net_device *dev, const void *ctx,
				const struct switchdev_attr *attr,
				struct netlink_ext_ack *extack)
{
	struct sparx5_port *port = netdev_priv(dev);

	switch (attr->id) {
	case SWITCHDEV_ATTR_ID_PORT_PRE_BRIDGE_FLAGS:
		return sparx5_port_attr_pre_bridge_flags(port,
							 attr->u.brport_flags);
	case SWITCHDEV_ATTR_ID_PORT_BRIDGE_FLAGS:
		sparx5_port_attr_bridge_flags(port, attr->u.brport_flags);
		break;
	case SWITCHDEV_ATTR_ID_PORT_STP_STATE:
		sparx5_attr_stp_state_set(port, attr->u.stp_state);
		break;
	case SWITCHDEV_ATTR_ID_BRIDGE_AGEING_TIME:
		sparx5_port_attr_ageing_set(port, attr->u.ageing_time);
		break;
	case SWITCHDEV_ATTR_ID_BRIDGE_VLAN_FILTERING:
		/* Used PVID 1 when default_pvid is 0, to avoid
		 * collision with non-bridged ports.
		 */
		if (port->pvid == 0)
			port->pvid = 1;
		port->vlan_aware = attr->u.vlan_filtering;
		sparx5_vlan_port_apply(port->sparx5, port);
		break;
	default:
		return -EOPNOTSUPP;
	}

	return 0;
}

static int sparx5_port_bridge_join(struct sparx5_port *port,
				   struct net_device *bridge,
				   struct netlink_ext_ack *extack)
{
	struct sparx5 *sparx5 = port->sparx5;
	struct net_device *ndev = port->ndev;
	int err;

	if (bitmap_empty(sparx5->bridge_mask, SPX5_PORTS))
		/* First bridged port */
		sparx5->hw_bridge_dev = bridge;
	else
		if (sparx5->hw_bridge_dev != bridge)
			/* This is adding the port to a second bridge, this is
			 * unsupported
			 */
			return -ENODEV;

	set_bit(port->portno, sparx5->bridge_mask);

	err = switchdev_bridge_port_offload(ndev, ndev, NULL, NULL, NULL,
					    false, extack);
	if (err)
		goto err_switchdev_offload;

	/* Remove standalone port entry */
	sparx5_mact_forget(sparx5, ndev->dev_addr, 0);

	/* Port enters in bridge mode therefor don't need to copy to CPU
	 * frames for multicast in case the bridge is not requesting them
	 */
	__dev_mc_unsync(ndev, sparx5_mc_unsync);

	return 0;

err_switchdev_offload:
	clear_bit(port->portno, sparx5->bridge_mask);
	return err;
}

static void sparx5_port_bridge_leave(struct sparx5_port *port,
				     struct net_device *bridge)
{
	struct sparx5 *sparx5 = port->sparx5;

	switchdev_bridge_port_unoffload(port->ndev, NULL, NULL, NULL);

	clear_bit(port->portno, sparx5->bridge_mask);
	if (bitmap_empty(sparx5->bridge_mask, SPX5_PORTS))
		sparx5->hw_bridge_dev = NULL;

	/* Clear bridge vlan settings before updating the port settings */
	port->vlan_aware = 0;
	port->pvid = NULL_VID;
	port->vid = NULL_VID;

	/* Forward frames to CPU */
	sparx5_mact_learn(sparx5, PGID_CPU, port->ndev->dev_addr, 0);

	/* Port enters in host more therefore restore mc list */
	__dev_mc_sync(port->ndev, sparx5_mc_sync, sparx5_mc_unsync);
}

static int sparx5_port_changeupper(struct net_device *dev,
				   struct netdev_notifier_changeupper_info *info)
{
	struct sparx5_port *port = netdev_priv(dev);
	struct netlink_ext_ack *extack;
	int err = 0;

	extack = netdev_notifier_info_to_extack(&info->info);

	if (netif_is_bridge_master(info->upper_dev)) {
		if (info->linking)
			err = sparx5_port_bridge_join(port, info->upper_dev,
						      extack);
		else
			sparx5_port_bridge_leave(port, info->upper_dev);

		sparx5_vlan_port_apply(port->sparx5, port);
	}

	return err;
}

static int sparx5_port_add_addr(struct net_device *dev, bool up)
{
	struct sparx5_port *port = netdev_priv(dev);
	struct sparx5 *sparx5 = port->sparx5;
	u16 vid = port->pvid;

	if (up)
		sparx5_mact_learn(sparx5, PGID_CPU, port->ndev->dev_addr, vid);
	else
		sparx5_mact_forget(sparx5, port->ndev->dev_addr, vid);

	return 0;
}

static int sparx5_netdevice_port_event(struct net_device *dev,
				       struct notifier_block *nb,
				       unsigned long event, void *ptr)
{
	int err = 0;

	if (!sparx5_netdevice_check(dev))
		return 0;

	switch (event) {
	case NETDEV_CHANGEUPPER:
		err = sparx5_port_changeupper(dev, ptr);
		break;
	case NETDEV_PRE_UP:
		err = sparx5_port_add_addr(dev, true);
		break;
	case NETDEV_DOWN:
		err = sparx5_port_add_addr(dev, false);
		break;
	}

	return err;
}

static int sparx5_netdevice_event(struct notifier_block *nb,
				  unsigned long event, void *ptr)
{
	struct net_device *dev = netdev_notifier_info_to_dev(ptr);
	int ret = 0;

	ret = sparx5_netdevice_port_event(dev, nb, event, ptr);

	return notifier_from_errno(ret);
}

static void sparx5_switchdev_bridge_fdb_event_work(struct work_struct *work)
{
	struct sparx5_switchdev_event_work *switchdev_work =
		container_of(work, struct sparx5_switchdev_event_work, work);
	struct net_device *dev = switchdev_work->dev;
	struct switchdev_notifier_fdb_info *fdb_info;
	struct sparx5_port *port;
	struct sparx5 *sparx5;
	bool host_addr;
	u16 vid;

	rtnl_lock();
	if (!sparx5_netdevice_check(dev)) {
		host_addr = true;
		sparx5 = switchdev_work->sparx5;
	} else {
		host_addr = false;
		sparx5 = switchdev_work->sparx5;
		port = netdev_priv(dev);
	}

	fdb_info = &switchdev_work->fdb_info;

	/* Used PVID 1 when default_pvid is 0, to avoid
	 * collision with non-bridged ports.
	 */
	if (fdb_info->vid == 0)
		vid = 1;
	else
		vid = fdb_info->vid;

	switch (switchdev_work->event) {
	case SWITCHDEV_FDB_ADD_TO_DEVICE:
		if (host_addr)
			sparx5_add_mact_entry(sparx5, dev, PGID_CPU,
					      fdb_info->addr, vid);
		else
			sparx5_add_mact_entry(sparx5, port->ndev, port->portno,
					      fdb_info->addr, vid);
		break;
	case SWITCHDEV_FDB_DEL_TO_DEVICE:
		sparx5_del_mact_entry(sparx5, fdb_info->addr, vid);
		break;
	}

	rtnl_unlock();
	kfree(switchdev_work->fdb_info.addr);
	kfree(switchdev_work);
	dev_put(dev);
}

static void sparx5_schedule_work(struct work_struct *work)
{
	queue_work(sparx5_owq, work);
}

static int sparx5_switchdev_event(struct notifier_block *nb,
				  unsigned long event, void *ptr)
{
	struct net_device *dev = switchdev_notifier_info_to_dev(ptr);
	struct sparx5_switchdev_event_work *switchdev_work;
	struct switchdev_notifier_fdb_info *fdb_info;
	struct switchdev_notifier_info *info = ptr;
	struct sparx5 *spx5;
	int err;

	spx5 = container_of(nb, struct sparx5, switchdev_nb);

	switch (event) {
	case SWITCHDEV_PORT_ATTR_SET:
		err = switchdev_handle_port_attr_set(dev, ptr,
						     sparx5_netdevice_check,
						     sparx5_port_attr_set);
		return notifier_from_errno(err);
	case SWITCHDEV_FDB_ADD_TO_DEVICE:
		fallthrough;
	case SWITCHDEV_FDB_DEL_TO_DEVICE:
		switchdev_work = kzalloc(sizeof(*switchdev_work), GFP_ATOMIC);
		if (!switchdev_work)
			return NOTIFY_BAD;

		switchdev_work->dev = dev;
		switchdev_work->event = event;
		switchdev_work->sparx5 = spx5;

		fdb_info = container_of(info,
					struct switchdev_notifier_fdb_info,
					info);
		INIT_WORK(&switchdev_work->work,
			  sparx5_switchdev_bridge_fdb_event_work);
		memcpy(&switchdev_work->fdb_info, ptr,
		       sizeof(switchdev_work->fdb_info));
		switchdev_work->fdb_info.addr = kzalloc(ETH_ALEN, GFP_ATOMIC);
		if (!switchdev_work->fdb_info.addr)
			goto err_addr_alloc;

		ether_addr_copy((u8 *)switchdev_work->fdb_info.addr,
				fdb_info->addr);
		dev_hold(dev);

		sparx5_schedule_work(&switchdev_work->work);
		break;
	}

	return NOTIFY_DONE;
err_addr_alloc:
	kfree(switchdev_work);
	return NOTIFY_BAD;
}

static int sparx5_handle_port_vlan_add(struct net_device *dev,
				       struct notifier_block *nb,
				       const struct switchdev_obj_port_vlan *v)
{
	struct sparx5_port *port = netdev_priv(dev);

	if (netif_is_bridge_master(dev)) {
		struct sparx5 *sparx5 =
			container_of(nb, struct sparx5,
				     switchdev_blocking_nb);

		/* Flood broadcast to CPU */
		sparx5_mact_learn(sparx5, PGID_BCAST, dev->broadcast,
				  v->vid);
		return 0;
	}

	if (!sparx5_netdevice_check(dev))
		return -EOPNOTSUPP;

	return sparx5_vlan_vid_add(port, v->vid,
				  v->flags & BRIDGE_VLAN_INFO_PVID,
				  v->flags & BRIDGE_VLAN_INFO_UNTAGGED);
}

static int sparx5_handle_port_mdb_add(struct net_device *dev,
				      struct notifier_block *nb,
				      const struct switchdev_obj_port_mdb *v)
{
	struct sparx5_port *port = netdev_priv(dev);
	struct sparx5 *spx5 = port->sparx5;
	u16 pgid_idx, vid;
	u32 mact_entry;
	bool is_host;
	int res, err;

<<<<<<< HEAD
	is_host = netif_is_bridge_master(v->obj.orig_dev);
=======
	if (!sparx5_netdevice_check(dev))
		return -EOPNOTSUPP;

	if (netif_is_bridge_master(v->obj.orig_dev)) {
		sparx5_mact_learn(spx5, PGID_CPU, v->addr, v->vid);
		return 0;
	}
>>>>>>> 5e837935

	/* When VLAN unaware the vlan value is not parsed and we receive vid 0.
	 * Fall back to bridge vid 1.
	 */
	if (!br_vlan_enabled(spx5->hw_bridge_dev))
		vid = 1;
	else
		vid = v->vid;

	res = sparx5_mact_find(spx5, v->addr, vid, &mact_entry);

	if (res == 0) {
		pgid_idx = LRN_MAC_ACCESS_CFG_2_MAC_ENTRY_ADDR_GET(mact_entry);

		/* MC_IDX starts after the port masks in the PGID table */
		pgid_idx += SPX5_PORTS;

		if (is_host)
			spx5_rmw(ANA_AC_PGID_MISC_CFG_PGID_CPU_COPY_ENA_SET(1),
				 ANA_AC_PGID_MISC_CFG_PGID_CPU_COPY_ENA, spx5,
				 ANA_AC_PGID_MISC_CFG(pgid_idx));
		else
			sparx5_pgid_update_mask(port, pgid_idx, true);

	} else {
		err = sparx5_pgid_alloc_mcast(spx5, &pgid_idx);
		if (err) {
			netdev_warn(dev, "multicast pgid table full\n");
			return err;
		}

		if (is_host)
			spx5_rmw(ANA_AC_PGID_MISC_CFG_PGID_CPU_COPY_ENA_SET(1),
				 ANA_AC_PGID_MISC_CFG_PGID_CPU_COPY_ENA, spx5,
				 ANA_AC_PGID_MISC_CFG(pgid_idx));
		else
			sparx5_pgid_update_mask(port, pgid_idx, true);

		err = sparx5_mact_learn(spx5, pgid_idx, v->addr, vid);

		if (err) {
			netdev_warn(dev, "could not learn mac address %pM\n", v->addr);
			sparx5_pgid_free(spx5, pgid_idx);
			sparx5_pgid_update_mask(port, pgid_idx, false);
			return err;
		}
	}

	return 0;
}

static int sparx5_mdb_del_entry(struct net_device *dev,
				struct sparx5 *spx5,
				const unsigned char mac[ETH_ALEN],
				const u16 vid,
				u16 pgid_idx)
{
	int err;

	err = sparx5_mact_forget(spx5, mac, vid);
	if (err) {
		netdev_warn(dev, "could not forget mac address %pM", mac);
		return err;
	}
	err = sparx5_pgid_free(spx5, pgid_idx);
	if (err) {
		netdev_err(dev, "attempted to free already freed pgid\n");
		return err;
	}
	return 0;
}

static int sparx5_handle_port_mdb_del(struct net_device *dev,
				      struct notifier_block *nb,
				      const struct switchdev_obj_port_mdb *v)
{
	struct sparx5_port *port = netdev_priv(dev);
	struct sparx5 *spx5 = port->sparx5;
	u16 pgid_idx, vid;
<<<<<<< HEAD
	u32 mact_entry, res, pgid_entry[3], misc_cfg;
	bool host_ena;
=======
	u32 mact_entry, res, pgid_entry[3];
	int err;

	if (!sparx5_netdevice_check(dev))
		return -EOPNOTSUPP;

	if (netif_is_bridge_master(v->obj.orig_dev)) {
		sparx5_mact_forget(spx5, v->addr, v->vid);
		return 0;
	}
>>>>>>> 5e837935

	if (!br_vlan_enabled(spx5->hw_bridge_dev))
		vid = 1;
	else
		vid = v->vid;

	res = sparx5_mact_find(spx5, v->addr, vid, &mact_entry);

	if (res == 0) {
		pgid_idx = LRN_MAC_ACCESS_CFG_2_MAC_ENTRY_ADDR_GET(mact_entry);

		/* MC_IDX starts after the port masks in the PGID table */
		pgid_idx += SPX5_PORTS;

		if (netif_is_bridge_master(v->obj.orig_dev))
			spx5_rmw(ANA_AC_PGID_MISC_CFG_PGID_CPU_COPY_ENA_SET(0),
				 ANA_AC_PGID_MISC_CFG_PGID_CPU_COPY_ENA, spx5,
				 ANA_AC_PGID_MISC_CFG(pgid_idx));
		else
			sparx5_pgid_update_mask(port, pgid_idx, false);

		misc_cfg = spx5_rd(spx5, ANA_AC_PGID_MISC_CFG(pgid_idx));
		host_ena = ANA_AC_PGID_MISC_CFG_PGID_CPU_COPY_ENA_GET(misc_cfg);

		sparx5_pgid_read_mask(spx5, pgid_idx, pgid_entry);
		if (bitmap_empty((unsigned long *)pgid_entry, SPX5_PORTS) && !host_ena)
			/* No ports or CPU are in MC group. Remove entry */
			return sparx5_mdb_del_entry(dev, spx5, v->addr, vid, pgid_idx);
	}

	return 0;
}

static int sparx5_handle_port_obj_add(struct net_device *dev,
				      struct notifier_block *nb,
				      struct switchdev_notifier_port_obj_info *info)
{
	const struct switchdev_obj *obj = info->obj;
	int err;

	switch (obj->id) {
	case SWITCHDEV_OBJ_ID_PORT_VLAN:
		err = sparx5_handle_port_vlan_add(dev, nb,
						  SWITCHDEV_OBJ_PORT_VLAN(obj));
		break;
	case SWITCHDEV_OBJ_ID_PORT_MDB:
	case SWITCHDEV_OBJ_ID_HOST_MDB:
		err = sparx5_handle_port_mdb_add(dev, nb,
						 SWITCHDEV_OBJ_PORT_MDB(obj));
		break;
	default:
		err = -EOPNOTSUPP;
		break;
	}

	info->handled = true;
	return err;
}

static int sparx5_handle_port_vlan_del(struct net_device *dev,
				       struct notifier_block *nb,
				       u16 vid)
{
	struct sparx5_port *port = netdev_priv(dev);
	int ret;

	/* Master bridge? */
	if (netif_is_bridge_master(dev)) {
		struct sparx5 *sparx5 =
			container_of(nb, struct sparx5,
				     switchdev_blocking_nb);

		sparx5_mact_forget(sparx5, dev->broadcast, vid);
		return 0;
	}

	if (!sparx5_netdevice_check(dev))
		return -EOPNOTSUPP;

	ret = sparx5_vlan_vid_del(port, vid);
	if (ret)
		return ret;

	return 0;
}

static int sparx5_handle_port_obj_del(struct net_device *dev,
				      struct notifier_block *nb,
				      struct switchdev_notifier_port_obj_info *info)
{
	const struct switchdev_obj *obj = info->obj;
	int err;

	switch (obj->id) {
	case SWITCHDEV_OBJ_ID_PORT_VLAN:
		err = sparx5_handle_port_vlan_del(dev, nb,
						  SWITCHDEV_OBJ_PORT_VLAN(obj)->vid);
		break;
	case SWITCHDEV_OBJ_ID_PORT_MDB:
	case SWITCHDEV_OBJ_ID_HOST_MDB:
		err = sparx5_handle_port_mdb_del(dev, nb,
						 SWITCHDEV_OBJ_PORT_MDB(obj));
		break;
	default:
		err = -EOPNOTSUPP;
		break;
	}

	info->handled = true;
	return err;
}

static int sparx5_switchdev_blocking_event(struct notifier_block *nb,
					   unsigned long event,
					   void *ptr)
{
	struct net_device *dev = switchdev_notifier_info_to_dev(ptr);
	int err;

	switch (event) {
	case SWITCHDEV_PORT_OBJ_ADD:
		err = sparx5_handle_port_obj_add(dev, nb, ptr);
		return notifier_from_errno(err);
	case SWITCHDEV_PORT_OBJ_DEL:
		err = sparx5_handle_port_obj_del(dev, nb, ptr);
		return notifier_from_errno(err);
	case SWITCHDEV_PORT_ATTR_SET:
		err = switchdev_handle_port_attr_set(dev, ptr,
						     sparx5_netdevice_check,
						     sparx5_port_attr_set);
		return notifier_from_errno(err);
	}

	return NOTIFY_DONE;
}

int sparx5_register_notifier_blocks(struct sparx5 *s5)
{
	int err;

	s5->netdevice_nb.notifier_call = sparx5_netdevice_event;
	err = register_netdevice_notifier(&s5->netdevice_nb);
	if (err)
		return err;

	s5->switchdev_nb.notifier_call = sparx5_switchdev_event;
	err = register_switchdev_notifier(&s5->switchdev_nb);
	if (err)
		goto err_switchdev_nb;

	s5->switchdev_blocking_nb.notifier_call = sparx5_switchdev_blocking_event;
	err = register_switchdev_blocking_notifier(&s5->switchdev_blocking_nb);
	if (err)
		goto err_switchdev_blocking_nb;

	sparx5_owq = alloc_ordered_workqueue("sparx5_order", 0);
	if (!sparx5_owq) {
		err = -ENOMEM;
		goto err_switchdev_blocking_nb;
	}

	return 0;

err_switchdev_blocking_nb:
	unregister_switchdev_notifier(&s5->switchdev_nb);
err_switchdev_nb:
	unregister_netdevice_notifier(&s5->netdevice_nb);

	return err;
}

void sparx5_unregister_notifier_blocks(struct sparx5 *s5)
{
	destroy_workqueue(sparx5_owq);

	unregister_switchdev_blocking_notifier(&s5->switchdev_blocking_nb);
	unregister_switchdev_notifier(&s5->switchdev_nb);
	unregister_netdevice_notifier(&s5->netdevice_nb);
}<|MERGE_RESOLUTION|>--- conflicted
+++ resolved
@@ -397,17 +397,10 @@
 	bool is_host;
 	int res, err;
 
-<<<<<<< HEAD
-	is_host = netif_is_bridge_master(v->obj.orig_dev);
-=======
 	if (!sparx5_netdevice_check(dev))
 		return -EOPNOTSUPP;
 
-	if (netif_is_bridge_master(v->obj.orig_dev)) {
-		sparx5_mact_learn(spx5, PGID_CPU, v->addr, v->vid);
-		return 0;
-	}
->>>>>>> 5e837935
+	is_host = netif_is_bridge_master(v->obj.orig_dev);
 
 	/* When VLAN unaware the vlan value is not parsed and we receive vid 0.
 	 * Fall back to bridge vid 1.
@@ -487,21 +480,11 @@
 	struct sparx5_port *port = netdev_priv(dev);
 	struct sparx5 *spx5 = port->sparx5;
 	u16 pgid_idx, vid;
-<<<<<<< HEAD
 	u32 mact_entry, res, pgid_entry[3], misc_cfg;
 	bool host_ena;
-=======
-	u32 mact_entry, res, pgid_entry[3];
-	int err;
 
 	if (!sparx5_netdevice_check(dev))
 		return -EOPNOTSUPP;
-
-	if (netif_is_bridge_master(v->obj.orig_dev)) {
-		sparx5_mact_forget(spx5, v->addr, v->vid);
-		return 0;
-	}
->>>>>>> 5e837935
 
 	if (!br_vlan_enabled(spx5->hw_bridge_dev))
 		vid = 1;
