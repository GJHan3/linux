// SPDX-License-Identifier: GPL-2.0
/*
 * Copyright (C) 2017,2020 Intel Corporation
 *
 * Based partially on Intel IPU4 driver written by
 *  Sakari Ailus <sakari.ailus@linux.intel.com>
 *  Samu Onkalo <samu.onkalo@intel.com>
 *  Jouni Högander <jouni.hogander@intel.com>
 *  Jouni Ukkonen <jouni.ukkonen@intel.com>
 *  Antti Laakso <antti.laakso@intel.com>
 * et al.
 */

#include <linux/bitops.h>
#include <linux/delay.h>
#include <linux/interrupt.h>
#include <linux/iopoll.h>
#include <linux/mm.h>
#include <linux/module.h>
#include <linux/pci.h>
#include <linux/pfn.h>
#include <linux/pm_runtime.h>
#include <linux/property.h>
#include <linux/vmalloc.h>
#include <media/v4l2-ctrls.h>
#include <media/v4l2-device.h>
#include <media/v4l2-event.h>
#include <media/v4l2-fwnode.h>
#include <media/v4l2-ioctl.h>
#include <media/videobuf2-dma-sg.h>

#include "ipu3-cio2.h"

struct ipu3_cio2_fmt {
	u32 mbus_code;
	u32 fourcc;
	u8 mipicode;
	u8 bpp;
};

/*
 * These are raw formats used in Intel's third generation of
 * Image Processing Unit known as IPU3.
 * 10bit raw bayer packed, 32 bytes for every 25 pixels,
 * last LSB 6 bits unused.
 */
static const struct ipu3_cio2_fmt formats[] = {
	{	/* put default entry at beginning */
		.mbus_code	= MEDIA_BUS_FMT_SGRBG10_1X10,
		.fourcc		= V4L2_PIX_FMT_IPU3_SGRBG10,
		.mipicode	= 0x2b,
		.bpp		= 10,
	}, {
		.mbus_code	= MEDIA_BUS_FMT_SGBRG10_1X10,
		.fourcc		= V4L2_PIX_FMT_IPU3_SGBRG10,
		.mipicode	= 0x2b,
		.bpp		= 10,
	}, {
		.mbus_code	= MEDIA_BUS_FMT_SBGGR10_1X10,
		.fourcc		= V4L2_PIX_FMT_IPU3_SBGGR10,
		.mipicode	= 0x2b,
		.bpp		= 10,
	}, {
		.mbus_code	= MEDIA_BUS_FMT_SRGGB10_1X10,
		.fourcc		= V4L2_PIX_FMT_IPU3_SRGGB10,
		.mipicode	= 0x2b,
		.bpp		= 10,
	},
};

/*
 * cio2_find_format - lookup color format by fourcc or/and media bus code
 * @pixelformat: fourcc to match, ignored if null
 * @mbus_code: media bus code to match, ignored if null
 */
static const struct ipu3_cio2_fmt *cio2_find_format(const u32 *pixelformat,
						    const u32 *mbus_code)
{
	unsigned int i;

	for (i = 0; i < ARRAY_SIZE(formats); i++) {
		if (pixelformat && *pixelformat != formats[i].fourcc)
			continue;
		if (mbus_code && *mbus_code != formats[i].mbus_code)
			continue;

		return &formats[i];
	}

	return NULL;
}

static inline u32 cio2_bytesperline(const unsigned int width)
{
	/*
	 * 64 bytes for every 50 pixels, the line length
	 * in bytes is multiple of 64 (line end alignment).
	 */
	return DIV_ROUND_UP(width, 50) * 64;
}

/**************** FBPT operations ****************/

static void cio2_fbpt_exit_dummy(struct cio2_device *cio2)
{
	struct device *dev = &cio2->pci_dev->dev;

	if (cio2->dummy_lop) {
		dma_free_coherent(dev, PAGE_SIZE, cio2->dummy_lop,
				  cio2->dummy_lop_bus_addr);
		cio2->dummy_lop = NULL;
	}
	if (cio2->dummy_page) {
		dma_free_coherent(dev, PAGE_SIZE, cio2->dummy_page,
				  cio2->dummy_page_bus_addr);
		cio2->dummy_page = NULL;
	}
}

static int cio2_fbpt_init_dummy(struct cio2_device *cio2)
{
	struct device *dev = &cio2->pci_dev->dev;
	unsigned int i;

	cio2->dummy_page = dma_alloc_coherent(dev, PAGE_SIZE,
					      &cio2->dummy_page_bus_addr,
					      GFP_KERNEL);
	cio2->dummy_lop = dma_alloc_coherent(dev, PAGE_SIZE,
					     &cio2->dummy_lop_bus_addr,
					     GFP_KERNEL);
	if (!cio2->dummy_page || !cio2->dummy_lop) {
		cio2_fbpt_exit_dummy(cio2);
		return -ENOMEM;
	}
	/*
	 * List of Pointers(LOP) contains 1024x32b pointers to 4KB page each
	 * Initialize each entry to dummy_page bus base address.
	 */
	for (i = 0; i < CIO2_LOP_ENTRIES; i++)
		cio2->dummy_lop[i] = PFN_DOWN(cio2->dummy_page_bus_addr);

	return 0;
}

static void cio2_fbpt_entry_enable(struct cio2_device *cio2,
				   struct cio2_fbpt_entry entry[CIO2_MAX_LOPS])
{
	/*
	 * The CPU first initializes some fields in fbpt, then sets
	 * the VALID bit, this barrier is to ensure that the DMA(device)
	 * does not see the VALID bit enabled before other fields are
	 * initialized; otherwise it could lead to havoc.
	 */
	dma_wmb();

	/*
	 * Request interrupts for start and completion
	 * Valid bit is applicable only to 1st entry
	 */
	entry[0].first_entry.ctrl = CIO2_FBPT_CTRL_VALID |
		CIO2_FBPT_CTRL_IOC | CIO2_FBPT_CTRL_IOS;
}

/* Initialize fpbt entries to point to dummy frame */
static void cio2_fbpt_entry_init_dummy(struct cio2_device *cio2,
				       struct cio2_fbpt_entry
				       entry[CIO2_MAX_LOPS])
{
	unsigned int i;

	entry[0].first_entry.first_page_offset = 0;
	entry[1].second_entry.num_of_pages = CIO2_LOP_ENTRIES * CIO2_MAX_LOPS;
	entry[1].second_entry.last_page_available_bytes = PAGE_SIZE - 1;

	for (i = 0; i < CIO2_MAX_LOPS; i++)
		entry[i].lop_page_addr = PFN_DOWN(cio2->dummy_lop_bus_addr);

	cio2_fbpt_entry_enable(cio2, entry);
}

/* Initialize fpbt entries to point to a given buffer */
static void cio2_fbpt_entry_init_buf(struct cio2_device *cio2,
				     struct cio2_buffer *b,
				     struct cio2_fbpt_entry
				     entry[CIO2_MAX_LOPS])
{
	struct vb2_buffer *vb = &b->vbb.vb2_buf;
	unsigned int length = vb->planes[0].length;
	int remaining, i;

	entry[0].first_entry.first_page_offset = b->offset;
	remaining = length + entry[0].first_entry.first_page_offset;
	entry[1].second_entry.num_of_pages = PFN_UP(remaining);
	/*
	 * last_page_available_bytes has the offset of the last byte in the
	 * last page which is still accessible by DMA. DMA cannot access
	 * beyond this point. Valid range for this is from 0 to 4095.
	 * 0 indicates 1st byte in the page is DMA accessible.
	 * 4095 (PAGE_SIZE - 1) means every single byte in the last page
	 * is available for DMA transfer.
	 */
	remaining = offset_in_page(remaining) ?: PAGE_SIZE;
	entry[1].second_entry.last_page_available_bytes = remaining - 1;
	/* Fill FBPT */
	remaining = length;
	i = 0;
	while (remaining > 0) {
		entry->lop_page_addr = PFN_DOWN(b->lop_bus_addr[i]);
		remaining -= CIO2_LOP_ENTRIES * PAGE_SIZE;
		entry++;
		i++;
	}

	/*
	 * The first not meaningful FBPT entry should point to a valid LOP
	 */
	entry->lop_page_addr = PFN_DOWN(cio2->dummy_lop_bus_addr);

	cio2_fbpt_entry_enable(cio2, entry);
}

static int cio2_fbpt_init(struct cio2_device *cio2, struct cio2_queue *q)
{
	struct device *dev = &cio2->pci_dev->dev;

	q->fbpt = dma_alloc_coherent(dev, CIO2_FBPT_SIZE, &q->fbpt_bus_addr,
				     GFP_KERNEL);
	if (!q->fbpt)
		return -ENOMEM;

	return 0;
}

static void cio2_fbpt_exit(struct cio2_queue *q, struct device *dev)
{
	dma_free_coherent(dev, CIO2_FBPT_SIZE, q->fbpt, q->fbpt_bus_addr);
}

/**************** CSI2 hardware setup ****************/

/*
 * The CSI2 receiver has several parameters affecting
 * the receiver timings. These depend on the MIPI bus frequency
 * F in Hz (sensor transmitter rate) as follows:
 *     register value = (A/1e9 + B * UI) / COUNT_ACC
 * where
 *      UI = 1 / (2 * F) in seconds
 *      COUNT_ACC = counter accuracy in seconds
 *      For IPU3 COUNT_ACC = 0.0625
 *
 * A and B are coefficients from the table below,
 * depending whether the register minimum or maximum value is
 * calculated.
 *                                     Minimum     Maximum
 * Clock lane                          A     B     A     B
 * reg_rx_csi_dly_cnt_termen_clane     0     0    38     0
 * reg_rx_csi_dly_cnt_settle_clane    95    -8   300   -16
 * Data lanes
 * reg_rx_csi_dly_cnt_termen_dlane0    0     0    35     4
 * reg_rx_csi_dly_cnt_settle_dlane0   85    -2   145    -6
 * reg_rx_csi_dly_cnt_termen_dlane1    0     0    35     4
 * reg_rx_csi_dly_cnt_settle_dlane1   85    -2   145    -6
 * reg_rx_csi_dly_cnt_termen_dlane2    0     0    35     4
 * reg_rx_csi_dly_cnt_settle_dlane2   85    -2   145    -6
 * reg_rx_csi_dly_cnt_termen_dlane3    0     0    35     4
 * reg_rx_csi_dly_cnt_settle_dlane3   85    -2   145    -6
 *
 * We use the minimum values of both A and B.
 */

/*
 * shift for keeping value range suitable for 32-bit integer arithmetic
 */
#define LIMIT_SHIFT	8

static s32 cio2_rx_timing(s32 a, s32 b, s64 freq, int def)
{
	const u32 accinv = 16; /* invert of counter resolution */
	const u32 uiinv = 500000000; /* 1e9 / 2 */
	s32 r;

	freq >>= LIMIT_SHIFT;

	if (WARN_ON(freq <= 0 || freq > S32_MAX))
		return def;
	/*
	 * b could be 0, -2 or -8, so |accinv * b| is always
	 * less than (1 << ds) and thus |r| < 500000000.
	 */
	r = accinv * b * (uiinv >> LIMIT_SHIFT);
	r = r / (s32)freq;
	/* max value of a is 95 */
	r += accinv * a;

	return r;
};

/* Calculate the delay value for termination enable of clock lane HS Rx */
static int cio2_csi2_calc_timing(struct cio2_device *cio2, struct cio2_queue *q,
				 struct cio2_csi2_timing *timing,
				 unsigned int bpp, unsigned int lanes)
{
	struct device *dev = &cio2->pci_dev->dev;
	s64 freq;

	if (!q->sensor)
		return -ENODEV;

	freq = v4l2_get_link_freq(q->sensor->ctrl_handler, bpp, lanes * 2);
	if (freq < 0) {
		dev_err(dev, "error %lld, invalid link_freq\n", freq);
		return freq;
	}

	timing->clk_termen = cio2_rx_timing(CIO2_CSIRX_DLY_CNT_TERMEN_CLANE_A,
					    CIO2_CSIRX_DLY_CNT_TERMEN_CLANE_B,
					    freq,
					    CIO2_CSIRX_DLY_CNT_TERMEN_DEFAULT);
	timing->clk_settle = cio2_rx_timing(CIO2_CSIRX_DLY_CNT_SETTLE_CLANE_A,
					    CIO2_CSIRX_DLY_CNT_SETTLE_CLANE_B,
					    freq,
					    CIO2_CSIRX_DLY_CNT_SETTLE_DEFAULT);
	timing->dat_termen = cio2_rx_timing(CIO2_CSIRX_DLY_CNT_TERMEN_DLANE_A,
					    CIO2_CSIRX_DLY_CNT_TERMEN_DLANE_B,
					    freq,
					    CIO2_CSIRX_DLY_CNT_TERMEN_DEFAULT);
	timing->dat_settle = cio2_rx_timing(CIO2_CSIRX_DLY_CNT_SETTLE_DLANE_A,
					    CIO2_CSIRX_DLY_CNT_SETTLE_DLANE_B,
					    freq,
					    CIO2_CSIRX_DLY_CNT_SETTLE_DEFAULT);

	dev_dbg(dev, "freq ct value is %d\n", timing->clk_termen);
	dev_dbg(dev, "freq cs value is %d\n", timing->clk_settle);
	dev_dbg(dev, "freq dt value is %d\n", timing->dat_termen);
	dev_dbg(dev, "freq ds value is %d\n", timing->dat_settle);

	return 0;
};

static int cio2_hw_init(struct cio2_device *cio2, struct cio2_queue *q)
{
	static const int NUM_VCS = 4;
	static const int SID;	/* Stream id */
	static const int ENTRY;
	static const int FBPT_WIDTH = DIV_ROUND_UP(CIO2_MAX_LOPS,
					CIO2_FBPT_SUBENTRY_UNIT);
	const u32 num_buffers1 = CIO2_MAX_BUFFERS - 1;
	const struct ipu3_cio2_fmt *fmt;
	void __iomem *const base = cio2->base;
	u8 lanes, csi2bus = q->csi2.port;
	u8 sensor_vc = SENSOR_VIR_CH_DFLT;
	struct cio2_csi2_timing timing;
	int i, r;

	fmt = cio2_find_format(NULL, &q->subdev_fmt.code);
	if (!fmt)
		return -EINVAL;

	lanes = q->csi2.lanes;

	r = cio2_csi2_calc_timing(cio2, q, &timing, fmt->bpp, lanes);
	if (r)
		return r;

	writel(timing.clk_termen, q->csi_rx_base +
		CIO2_REG_CSIRX_DLY_CNT_TERMEN(CIO2_CSIRX_DLY_CNT_CLANE_IDX));
	writel(timing.clk_settle, q->csi_rx_base +
		CIO2_REG_CSIRX_DLY_CNT_SETTLE(CIO2_CSIRX_DLY_CNT_CLANE_IDX));

	for (i = 0; i < lanes; i++) {
		writel(timing.dat_termen, q->csi_rx_base +
			CIO2_REG_CSIRX_DLY_CNT_TERMEN(i));
		writel(timing.dat_settle, q->csi_rx_base +
			CIO2_REG_CSIRX_DLY_CNT_SETTLE(i));
	}

	writel(CIO2_PBM_WMCTRL1_MIN_2CK |
	       CIO2_PBM_WMCTRL1_MID1_2CK |
	       CIO2_PBM_WMCTRL1_MID2_2CK, base + CIO2_REG_PBM_WMCTRL1);
	writel(CIO2_PBM_WMCTRL2_HWM_2CK << CIO2_PBM_WMCTRL2_HWM_2CK_SHIFT |
	       CIO2_PBM_WMCTRL2_LWM_2CK << CIO2_PBM_WMCTRL2_LWM_2CK_SHIFT |
	       CIO2_PBM_WMCTRL2_OBFFWM_2CK <<
	       CIO2_PBM_WMCTRL2_OBFFWM_2CK_SHIFT |
	       CIO2_PBM_WMCTRL2_TRANSDYN << CIO2_PBM_WMCTRL2_TRANSDYN_SHIFT |
	       CIO2_PBM_WMCTRL2_OBFF_MEM_EN, base + CIO2_REG_PBM_WMCTRL2);
	writel(CIO2_PBM_ARB_CTRL_LANES_DIV <<
	       CIO2_PBM_ARB_CTRL_LANES_DIV_SHIFT |
	       CIO2_PBM_ARB_CTRL_LE_EN |
	       CIO2_PBM_ARB_CTRL_PLL_POST_SHTDN <<
	       CIO2_PBM_ARB_CTRL_PLL_POST_SHTDN_SHIFT |
	       CIO2_PBM_ARB_CTRL_PLL_AHD_WK_UP <<
	       CIO2_PBM_ARB_CTRL_PLL_AHD_WK_UP_SHIFT,
	       base + CIO2_REG_PBM_ARB_CTRL);
	writel(CIO2_CSIRX_STATUS_DLANE_HS_MASK,
	       q->csi_rx_base + CIO2_REG_CSIRX_STATUS_DLANE_HS);
	writel(CIO2_CSIRX_STATUS_DLANE_LP_MASK,
	       q->csi_rx_base + CIO2_REG_CSIRX_STATUS_DLANE_LP);

	writel(CIO2_FB_HPLL_FREQ, base + CIO2_REG_FB_HPLL_FREQ);
	writel(CIO2_ISCLK_RATIO, base + CIO2_REG_ISCLK_RATIO);

	/* Configure MIPI backend */
	for (i = 0; i < NUM_VCS; i++)
		writel(1, q->csi_rx_base + CIO2_REG_MIPIBE_SP_LUT_ENTRY(i));

	/* There are 16 short packet LUT entry */
	for (i = 0; i < 16; i++)
		writel(CIO2_MIPIBE_LP_LUT_ENTRY_DISREGARD,
		       q->csi_rx_base + CIO2_REG_MIPIBE_LP_LUT_ENTRY(i));
	writel(CIO2_MIPIBE_GLOBAL_LUT_DISREGARD,
	       q->csi_rx_base + CIO2_REG_MIPIBE_GLOBAL_LUT_DISREGARD);

	writel(CIO2_INT_EN_EXT_IE_MASK, base + CIO2_REG_INT_EN_EXT_IE);
	writel(CIO2_IRQCTRL_MASK, q->csi_rx_base + CIO2_REG_IRQCTRL_MASK);
	writel(CIO2_IRQCTRL_MASK, q->csi_rx_base + CIO2_REG_IRQCTRL_ENABLE);
	writel(0, q->csi_rx_base + CIO2_REG_IRQCTRL_EDGE);
	writel(0, q->csi_rx_base + CIO2_REG_IRQCTRL_LEVEL_NOT_PULSE);
	writel(CIO2_INT_EN_EXT_OE_MASK, base + CIO2_REG_INT_EN_EXT_OE);

	writel(CIO2_REG_INT_EN_IRQ | CIO2_INT_IOC(CIO2_DMA_CHAN) |
	       CIO2_REG_INT_EN_IOS(CIO2_DMA_CHAN),
	       base + CIO2_REG_INT_EN);

	writel((CIO2_PXM_PXF_FMT_CFG_BPP_10 | CIO2_PXM_PXF_FMT_CFG_PCK_64B)
	       << CIO2_PXM_PXF_FMT_CFG_SID0_SHIFT,
	       base + CIO2_REG_PXM_PXF_FMT_CFG0(csi2bus));
	writel(SID << CIO2_MIPIBE_LP_LUT_ENTRY_SID_SHIFT |
	       sensor_vc << CIO2_MIPIBE_LP_LUT_ENTRY_VC_SHIFT |
	       fmt->mipicode << CIO2_MIPIBE_LP_LUT_ENTRY_FORMAT_TYPE_SHIFT,
	       q->csi_rx_base + CIO2_REG_MIPIBE_LP_LUT_ENTRY(ENTRY));
	writel(0, q->csi_rx_base + CIO2_REG_MIPIBE_COMP_FORMAT(sensor_vc));
	writel(0, q->csi_rx_base + CIO2_REG_MIPIBE_FORCE_RAW8);
	writel(0, base + CIO2_REG_PXM_SID2BID0(csi2bus));

	writel(lanes, q->csi_rx_base + CIO2_REG_CSIRX_NOF_ENABLED_LANES);
	writel(CIO2_CGC_PRIM_TGE |
	       CIO2_CGC_SIDE_TGE |
	       CIO2_CGC_XOSC_TGE |
	       CIO2_CGC_D3I3_TGE |
	       CIO2_CGC_CSI2_INTERFRAME_TGE |
	       CIO2_CGC_CSI2_PORT_DCGE |
	       CIO2_CGC_SIDE_DCGE |
	       CIO2_CGC_PRIM_DCGE |
	       CIO2_CGC_ROSC_DCGE |
	       CIO2_CGC_XOSC_DCGE |
	       CIO2_CGC_CLKGATE_HOLDOFF << CIO2_CGC_CLKGATE_HOLDOFF_SHIFT |
	       CIO2_CGC_CSI_CLKGATE_HOLDOFF
	       << CIO2_CGC_CSI_CLKGATE_HOLDOFF_SHIFT, base + CIO2_REG_CGC);
	writel(CIO2_LTRCTRL_LTRDYNEN, base + CIO2_REG_LTRCTRL);
	writel(CIO2_LTRVAL0_VAL << CIO2_LTRVAL02_VAL_SHIFT |
	       CIO2_LTRVAL0_SCALE << CIO2_LTRVAL02_SCALE_SHIFT |
	       CIO2_LTRVAL1_VAL << CIO2_LTRVAL13_VAL_SHIFT |
	       CIO2_LTRVAL1_SCALE << CIO2_LTRVAL13_SCALE_SHIFT,
	       base + CIO2_REG_LTRVAL01);
	writel(CIO2_LTRVAL2_VAL << CIO2_LTRVAL02_VAL_SHIFT |
	       CIO2_LTRVAL2_SCALE << CIO2_LTRVAL02_SCALE_SHIFT |
	       CIO2_LTRVAL3_VAL << CIO2_LTRVAL13_VAL_SHIFT |
	       CIO2_LTRVAL3_SCALE << CIO2_LTRVAL13_SCALE_SHIFT,
	       base + CIO2_REG_LTRVAL23);

	for (i = 0; i < CIO2_NUM_DMA_CHAN; i++) {
		writel(0, base + CIO2_REG_CDMABA(i));
		writel(0, base + CIO2_REG_CDMAC0(i));
		writel(0, base + CIO2_REG_CDMAC1(i));
	}

	/* Enable DMA */
	writel(PFN_DOWN(q->fbpt_bus_addr), base + CIO2_REG_CDMABA(CIO2_DMA_CHAN));

	writel(num_buffers1 << CIO2_CDMAC0_FBPT_LEN_SHIFT |
	       FBPT_WIDTH << CIO2_CDMAC0_FBPT_WIDTH_SHIFT |
	       CIO2_CDMAC0_DMA_INTR_ON_FE |
	       CIO2_CDMAC0_FBPT_UPDATE_FIFO_FULL |
	       CIO2_CDMAC0_DMA_EN |
	       CIO2_CDMAC0_DMA_INTR_ON_FS |
	       CIO2_CDMAC0_DMA_HALTED, base + CIO2_REG_CDMAC0(CIO2_DMA_CHAN));

	writel(1 << CIO2_CDMAC1_LINENUMUPDATE_SHIFT,
	       base + CIO2_REG_CDMAC1(CIO2_DMA_CHAN));

	writel(0, base + CIO2_REG_PBM_FOPN_ABORT);

	writel(CIO2_PXM_FRF_CFG_CRC_TH << CIO2_PXM_FRF_CFG_CRC_TH_SHIFT |
	       CIO2_PXM_FRF_CFG_MSK_ECC_DPHY_NR |
	       CIO2_PXM_FRF_CFG_MSK_ECC_RE |
	       CIO2_PXM_FRF_CFG_MSK_ECC_DPHY_NE,
	       base + CIO2_REG_PXM_FRF_CFG(q->csi2.port));

	/* Clear interrupts */
	writel(CIO2_IRQCTRL_MASK, q->csi_rx_base + CIO2_REG_IRQCTRL_CLEAR);
	writel(~0, base + CIO2_REG_INT_STS_EXT_OE);
	writel(~0, base + CIO2_REG_INT_STS_EXT_IE);
	writel(~0, base + CIO2_REG_INT_STS);

	/* Enable devices, starting from the last device in the pipe */
	writel(1, q->csi_rx_base + CIO2_REG_MIPIBE_ENABLE);
	writel(1, q->csi_rx_base + CIO2_REG_CSIRX_ENABLE);

	return 0;
}

static void cio2_hw_exit(struct cio2_device *cio2, struct cio2_queue *q)
{
	struct device *dev = &cio2->pci_dev->dev;
	void __iomem *const base = cio2->base;
	unsigned int i;
	u32 value;
	int ret;

	/* Disable CSI receiver and MIPI backend devices */
	writel(0, q->csi_rx_base + CIO2_REG_IRQCTRL_MASK);
	writel(0, q->csi_rx_base + CIO2_REG_IRQCTRL_ENABLE);
	writel(0, q->csi_rx_base + CIO2_REG_CSIRX_ENABLE);
	writel(0, q->csi_rx_base + CIO2_REG_MIPIBE_ENABLE);

	/* Halt DMA */
	writel(0, base + CIO2_REG_CDMAC0(CIO2_DMA_CHAN));
	ret = readl_poll_timeout(base + CIO2_REG_CDMAC0(CIO2_DMA_CHAN),
				 value, value & CIO2_CDMAC0_DMA_HALTED,
				 4000, 2000000);
	if (ret)
		dev_err(dev, "DMA %i can not be halted\n", CIO2_DMA_CHAN);

	for (i = 0; i < CIO2_NUM_PORTS; i++) {
		writel(readl(base + CIO2_REG_PXM_FRF_CFG(i)) |
		       CIO2_PXM_FRF_CFG_ABORT, base + CIO2_REG_PXM_FRF_CFG(i));
		writel(readl(base + CIO2_REG_PBM_FOPN_ABORT) |
		       CIO2_PBM_FOPN_ABORT(i), base + CIO2_REG_PBM_FOPN_ABORT);
	}
}

static void cio2_buffer_done(struct cio2_device *cio2, unsigned int dma_chan)
{
	struct device *dev = &cio2->pci_dev->dev;
	struct cio2_queue *q = cio2->cur_queue;
	struct cio2_fbpt_entry *entry;
	u64 ns = ktime_get_ns();

	if (dma_chan >= CIO2_QUEUES) {
		dev_err(dev, "bad DMA channel %i\n", dma_chan);
		return;
	}

	entry = &q->fbpt[q->bufs_first * CIO2_MAX_LOPS];
	if (entry->first_entry.ctrl & CIO2_FBPT_CTRL_VALID) {
		dev_warn(dev, "no ready buffers found on DMA channel %u\n",
			 dma_chan);
		return;
	}

	/* Find out which buffer(s) are ready */
	do {
		struct cio2_buffer *b;

		b = q->bufs[q->bufs_first];
		if (b) {
			unsigned int received = entry[1].second_entry.num_of_bytes;
			unsigned long payload =
				vb2_get_plane_payload(&b->vbb.vb2_buf, 0);

			q->bufs[q->bufs_first] = NULL;
			atomic_dec(&q->bufs_queued);
			dev_dbg(dev, "buffer %i done\n", b->vbb.vb2_buf.index);

			b->vbb.vb2_buf.timestamp = ns;
			b->vbb.field = V4L2_FIELD_NONE;
			b->vbb.sequence = atomic_read(&q->frame_sequence);
			if (payload != received)
				dev_warn(dev,
					 "payload length is %lu, received %u\n",
					 payload, received);
			vb2_buffer_done(&b->vbb.vb2_buf, VB2_BUF_STATE_DONE);
		}
		atomic_inc(&q->frame_sequence);
		cio2_fbpt_entry_init_dummy(cio2, entry);
		q->bufs_first = (q->bufs_first + 1) % CIO2_MAX_BUFFERS;
		entry = &q->fbpt[q->bufs_first * CIO2_MAX_LOPS];
	} while (!(entry->first_entry.ctrl & CIO2_FBPT_CTRL_VALID));
}

static void cio2_queue_event_sof(struct cio2_device *cio2, struct cio2_queue *q)
{
	/*
	 * For the user space camera control algorithms it is essential
	 * to know when the reception of a frame has begun. That's often
	 * the best timing information to get from the hardware.
	 */
	struct v4l2_event event = {
		.type = V4L2_EVENT_FRAME_SYNC,
		.u.frame_sync.frame_sequence = atomic_read(&q->frame_sequence),
	};

	v4l2_event_queue(q->subdev.devnode, &event);
}

static const char *const cio2_irq_errs[] = {
	"single packet header error corrected",
	"multiple packet header errors detected",
	"payload checksum (CRC) error",
	"fifo overflow",
	"reserved short packet data type detected",
	"reserved long packet data type detected",
	"incomplete long packet detected",
	"frame sync error",
	"line sync error",
	"DPHY start of transmission error",
	"DPHY synchronization error",
	"escape mode error",
	"escape mode trigger event",
	"escape mode ultra-low power state for data lane(s)",
	"escape mode ultra-low power state exit for clock lane",
	"inter-frame short packet discarded",
	"inter-frame long packet discarded",
	"non-matching Long Packet stalled",
};

static void cio2_irq_log_irq_errs(struct device *dev, u8 port, u32 status)
{
	unsigned long csi2_status = status;
	unsigned int i;

	for_each_set_bit(i, &csi2_status, ARRAY_SIZE(cio2_irq_errs))
		dev_err(dev, "CSI-2 receiver port %i: %s\n",
			port, cio2_irq_errs[i]);

	if (fls_long(csi2_status) >= ARRAY_SIZE(cio2_irq_errs))
		dev_warn(dev, "unknown CSI2 error 0x%lx on port %i\n",
			 csi2_status, port);
}

static const char *const cio2_port_errs[] = {
	"ECC recoverable",
	"DPHY not recoverable",
	"ECC not recoverable",
	"CRC error",
	"INTERFRAMEDATA",
	"PKT2SHORT",
	"PKT2LONG",
};

static void cio2_irq_log_port_errs(struct device *dev, u8 port, u32 status)
{
	unsigned long port_status = status;
	unsigned int i;

	for_each_set_bit(i, &port_status, ARRAY_SIZE(cio2_port_errs))
		dev_err(dev, "port %i error %s\n", port, cio2_port_errs[i]);
}

static void cio2_irq_handle_once(struct cio2_device *cio2, u32 int_status)
{
	struct device *dev = &cio2->pci_dev->dev;
	void __iomem *const base = cio2->base;

	if (int_status & CIO2_INT_IOOE) {
		/*
		 * Interrupt on Output Error:
		 * 1) SRAM is full and FS received, or
		 * 2) An invalid bit detected by DMA.
		 */
		u32 oe_status, oe_clear;

		oe_clear = readl(base + CIO2_REG_INT_STS_EXT_OE);
		oe_status = oe_clear;

		if (oe_status & CIO2_INT_EXT_OE_DMAOE_MASK) {
			dev_err(dev, "DMA output error: 0x%x\n",
				(oe_status & CIO2_INT_EXT_OE_DMAOE_MASK)
				>> CIO2_INT_EXT_OE_DMAOE_SHIFT);
			oe_status &= ~CIO2_INT_EXT_OE_DMAOE_MASK;
		}
		if (oe_status & CIO2_INT_EXT_OE_OES_MASK) {
			dev_err(dev, "DMA output error on CSI2 buses: 0x%x\n",
				(oe_status & CIO2_INT_EXT_OE_OES_MASK)
				>> CIO2_INT_EXT_OE_OES_SHIFT);
			oe_status &= ~CIO2_INT_EXT_OE_OES_MASK;
		}
		writel(oe_clear, base + CIO2_REG_INT_STS_EXT_OE);
		if (oe_status)
			dev_warn(dev, "unknown interrupt 0x%x on OE\n",
				 oe_status);
		int_status &= ~CIO2_INT_IOOE;
	}

	if (int_status & CIO2_INT_IOC_MASK) {
		/* DMA IO done -- frame ready */
		u32 clr = 0;
		unsigned int d;

		for (d = 0; d < CIO2_NUM_DMA_CHAN; d++)
			if (int_status & CIO2_INT_IOC(d)) {
				clr |= CIO2_INT_IOC(d);
				cio2_buffer_done(cio2, d);
			}
		int_status &= ~clr;
	}

	if (int_status & CIO2_INT_IOS_IOLN_MASK) {
		/* DMA IO starts or reached specified line */
		u32 clr = 0;
		unsigned int d;

		for (d = 0; d < CIO2_NUM_DMA_CHAN; d++)
			if (int_status & CIO2_INT_IOS_IOLN(d)) {
				clr |= CIO2_INT_IOS_IOLN(d);
				if (d == CIO2_DMA_CHAN)
					cio2_queue_event_sof(cio2,
							     cio2->cur_queue);
			}
		int_status &= ~clr;
	}

	if (int_status & (CIO2_INT_IOIE | CIO2_INT_IOIRQ)) {
		/* CSI2 receiver (error) interrupt */
		unsigned int port;
		u32 ie_status;

		ie_status = readl(base + CIO2_REG_INT_STS_EXT_IE);

		for (port = 0; port < CIO2_NUM_PORTS; port++) {
			u32 port_status = (ie_status >> (port * 8)) & 0xff;

			cio2_irq_log_port_errs(dev, port, port_status);

			if (ie_status & CIO2_INT_EXT_IE_IRQ(port)) {
				void __iomem *csi_rx_base =
						base + CIO2_REG_PIPE_BASE(port);
				u32 csi2_status;

				csi2_status = readl(csi_rx_base +
						CIO2_REG_IRQCTRL_STATUS);

				cio2_irq_log_irq_errs(dev, port, csi2_status);

				writel(csi2_status,
				       csi_rx_base + CIO2_REG_IRQCTRL_CLEAR);
			}
		}

		writel(ie_status, base + CIO2_REG_INT_STS_EXT_IE);

		int_status &= ~(CIO2_INT_IOIE | CIO2_INT_IOIRQ);
	}

	if (int_status)
		dev_warn(dev, "unknown interrupt 0x%x on INT\n", int_status);
}

static irqreturn_t cio2_irq(int irq, void *cio2_ptr)
{
	struct cio2_device *cio2 = cio2_ptr;
	void __iomem *const base = cio2->base;
	struct device *dev = &cio2->pci_dev->dev;
	u32 int_status;

	int_status = readl(base + CIO2_REG_INT_STS);
	dev_dbg(dev, "isr enter - interrupt status 0x%x\n", int_status);
	if (!int_status)
		return IRQ_NONE;

	do {
		writel(int_status, base + CIO2_REG_INT_STS);
		cio2_irq_handle_once(cio2, int_status);
		int_status = readl(base + CIO2_REG_INT_STS);
		if (int_status)
			dev_dbg(dev, "pending status 0x%x\n", int_status);
	} while (int_status);

	return IRQ_HANDLED;
}

/**************** Videobuf2 interface ****************/

static void cio2_vb2_return_all_buffers(struct cio2_queue *q,
					enum vb2_buffer_state state)
{
	unsigned int i;

	for (i = 0; i < CIO2_MAX_BUFFERS; i++) {
		if (q->bufs[i]) {
			atomic_dec(&q->bufs_queued);
			vb2_buffer_done(&q->bufs[i]->vbb.vb2_buf,
					state);
			q->bufs[i] = NULL;
		}
	}
}

static int cio2_vb2_queue_setup(struct vb2_queue *vq,
				unsigned int *num_buffers,
				unsigned int *num_planes,
				unsigned int sizes[],
				struct device *alloc_devs[])
{
	struct cio2_device *cio2 = vb2_get_drv_priv(vq);
	struct device *dev = &cio2->pci_dev->dev;
	struct cio2_queue *q = vb2q_to_cio2_queue(vq);
	unsigned int i;

	if (*num_planes && *num_planes < q->format.num_planes)
		return -EINVAL;

	for (i = 0; i < q->format.num_planes; ++i) {
		if (*num_planes && sizes[i] < q->format.plane_fmt[i].sizeimage)
			return -EINVAL;
		sizes[i] = q->format.plane_fmt[i].sizeimage;
		alloc_devs[i] = dev;
	}

	*num_planes = q->format.num_planes;
	*num_buffers = clamp_val(*num_buffers, 1, CIO2_MAX_BUFFERS);

	/* Initialize buffer queue */
	for (i = 0; i < CIO2_MAX_BUFFERS; i++) {
		q->bufs[i] = NULL;
		cio2_fbpt_entry_init_dummy(cio2, &q->fbpt[i * CIO2_MAX_LOPS]);
	}
	atomic_set(&q->bufs_queued, 0);
	q->bufs_first = 0;
	q->bufs_next = 0;

	return 0;
}

/* Called after each buffer is allocated */
static int cio2_vb2_buf_init(struct vb2_buffer *vb)
{
	struct cio2_device *cio2 = vb2_get_drv_priv(vb->vb2_queue);
	struct device *dev = &cio2->pci_dev->dev;
	struct cio2_buffer *b = to_cio2_buffer(vb);
	unsigned int pages = PFN_UP(vb->planes[0].length);
	unsigned int lops = DIV_ROUND_UP(pages + 1, CIO2_LOP_ENTRIES);
	struct sg_table *sg;
	struct sg_dma_page_iter sg_iter;
	unsigned int i, j;

	if (lops <= 0 || lops > CIO2_MAX_LOPS) {
		dev_err(dev, "%s: bad buffer size (%i)\n", __func__,
			vb->planes[0].length);
		return -ENOSPC;		/* Should never happen */
	}

	memset(b->lop, 0, sizeof(b->lop));
	/* Allocate LOP table */
	for (i = 0; i < lops; i++) {
		b->lop[i] = dma_alloc_coherent(dev, PAGE_SIZE,
					       &b->lop_bus_addr[i], GFP_KERNEL);
		if (!b->lop[i])
			goto fail;
	}

	/* Fill LOP */
	sg = vb2_dma_sg_plane_desc(vb, 0);
	if (!sg)
		return -ENOMEM;

	if (sg->nents && sg->sgl)
		b->offset = sg->sgl->offset;

	i = j = 0;
	for_each_sg_dma_page(sg->sgl, &sg_iter, sg->nents, 0) {
		if (!pages--)
			break;
		b->lop[i][j] = PFN_DOWN(sg_page_iter_dma_address(&sg_iter));
		j++;
		if (j == CIO2_LOP_ENTRIES) {
			i++;
			j = 0;
		}
	}

	b->lop[i][j] = PFN_DOWN(cio2->dummy_page_bus_addr);
	return 0;
fail:
	while (i--)
		dma_free_coherent(dev, PAGE_SIZE, b->lop[i], b->lop_bus_addr[i]);
	return -ENOMEM;
}

/* Transfer buffer ownership to cio2 */
static void cio2_vb2_buf_queue(struct vb2_buffer *vb)
{
	struct cio2_device *cio2 = vb2_get_drv_priv(vb->vb2_queue);
	struct device *dev = &cio2->pci_dev->dev;
	struct cio2_queue *q =
		container_of(vb->vb2_queue, struct cio2_queue, vbq);
	struct cio2_buffer *b = to_cio2_buffer(vb);
	struct cio2_fbpt_entry *entry;
	unsigned long flags;
	unsigned int i, j, next = q->bufs_next;
	int bufs_queued = atomic_inc_return(&q->bufs_queued);
	u32 fbpt_rp;

	dev_dbg(dev, "queue buffer %d\n", vb->index);

	/*
	 * This code queues the buffer to the CIO2 DMA engine, which starts
	 * running once streaming has started. It is possible that this code
	 * gets pre-empted due to increased CPU load. Upon this, the driver
	 * does not get an opportunity to queue new buffers to the CIO2 DMA
	 * engine. When the DMA engine encounters an FBPT entry without the
	 * VALID bit set, the DMA engine halts, which requires a restart of
	 * the DMA engine and sensor, to continue streaming.
	 * This is not desired and is highly unlikely given that there are
	 * 32 FBPT entries that the DMA engine needs to process, to run into
	 * an FBPT entry, without the VALID bit set. We try to mitigate this
	 * by disabling interrupts for the duration of this queueing.
	 */
	local_irq_save(flags);

	fbpt_rp = (readl(cio2->base + CIO2_REG_CDMARI(CIO2_DMA_CHAN))
		   >> CIO2_CDMARI_FBPT_RP_SHIFT)
		   & CIO2_CDMARI_FBPT_RP_MASK;

	/*
	 * fbpt_rp is the fbpt entry that the dma is currently working
	 * on, but since it could jump to next entry at any time,
	 * assume that we might already be there.
	 */
	fbpt_rp = (fbpt_rp + 1) % CIO2_MAX_BUFFERS;

	if (bufs_queued <= 1 || fbpt_rp == next)
		/* Buffers were drained */
		next = (fbpt_rp + 1) % CIO2_MAX_BUFFERS;

	for (i = 0; i < CIO2_MAX_BUFFERS; i++) {
		/*
		 * We have allocated CIO2_MAX_BUFFERS circularly for the
		 * hw, the user has requested N buffer queue. The driver
		 * ensures N <= CIO2_MAX_BUFFERS and guarantees that whenever
		 * user queues a buffer, there necessarily is a free buffer.
		 */
		if (!q->bufs[next]) {
			q->bufs[next] = b;
			entry = &q->fbpt[next * CIO2_MAX_LOPS];
			cio2_fbpt_entry_init_buf(cio2, b, entry);
			local_irq_restore(flags);
			q->bufs_next = (next + 1) % CIO2_MAX_BUFFERS;
			for (j = 0; j < vb->num_planes; j++)
				vb2_set_plane_payload(vb, j,
					q->format.plane_fmt[j].sizeimage);
			return;
		}

		dev_dbg(dev, "entry %i was full!\n", next);
		next = (next + 1) % CIO2_MAX_BUFFERS;
	}

	local_irq_restore(flags);
	dev_err(dev, "error: all cio2 entries were full!\n");
	atomic_dec(&q->bufs_queued);
	vb2_buffer_done(vb, VB2_BUF_STATE_ERROR);
}

/* Called when each buffer is freed */
static void cio2_vb2_buf_cleanup(struct vb2_buffer *vb)
{
	struct cio2_device *cio2 = vb2_get_drv_priv(vb->vb2_queue);
	struct device *dev = &cio2->pci_dev->dev;
	struct cio2_buffer *b = to_cio2_buffer(vb);
	unsigned int i;

	/* Free LOP table */
	for (i = 0; i < CIO2_MAX_LOPS; i++) {
		if (b->lop[i])
			dma_free_coherent(dev, PAGE_SIZE,
					  b->lop[i], b->lop_bus_addr[i]);
	}
}

static int cio2_vb2_start_streaming(struct vb2_queue *vq, unsigned int count)
{
	struct cio2_queue *q = vb2q_to_cio2_queue(vq);
	struct cio2_device *cio2 = vb2_get_drv_priv(vq);
	struct device *dev = &cio2->pci_dev->dev;
	int r;

	cio2->cur_queue = q;
	atomic_set(&q->frame_sequence, 0);

	r = pm_runtime_resume_and_get(dev);
	if (r < 0) {
		dev_info(dev, "failed to set power %d\n", r);
		return r;
	}

	r = media_pipeline_start(&q->vdev.entity, &q->pipe);
	if (r)
		goto fail_pipeline;

	r = cio2_hw_init(cio2, q);
	if (r)
		goto fail_hw;

	/* Start streaming on sensor */
	r = v4l2_subdev_call(q->sensor, video, s_stream, 1);
	if (r)
		goto fail_csi2_subdev;

	cio2->streaming = true;

	return 0;

fail_csi2_subdev:
	cio2_hw_exit(cio2, q);
fail_hw:
	media_pipeline_stop(&q->vdev.entity);
fail_pipeline:
	dev_dbg(dev, "failed to start streaming (%d)\n", r);
	cio2_vb2_return_all_buffers(q, VB2_BUF_STATE_QUEUED);
	pm_runtime_put(dev);

	return r;
}

static void cio2_vb2_stop_streaming(struct vb2_queue *vq)
{
	struct cio2_queue *q = vb2q_to_cio2_queue(vq);
	struct cio2_device *cio2 = vb2_get_drv_priv(vq);
	struct device *dev = &cio2->pci_dev->dev;

	if (v4l2_subdev_call(q->sensor, video, s_stream, 0))
		dev_err(dev, "failed to stop sensor streaming\n");

	cio2_hw_exit(cio2, q);
	synchronize_irq(cio2->pci_dev->irq);
	cio2_vb2_return_all_buffers(q, VB2_BUF_STATE_ERROR);
	media_pipeline_stop(&q->vdev.entity);
	pm_runtime_put(dev);
	cio2->streaming = false;
}

static const struct vb2_ops cio2_vb2_ops = {
	.buf_init = cio2_vb2_buf_init,
	.buf_queue = cio2_vb2_buf_queue,
	.buf_cleanup = cio2_vb2_buf_cleanup,
	.queue_setup = cio2_vb2_queue_setup,
	.start_streaming = cio2_vb2_start_streaming,
	.stop_streaming = cio2_vb2_stop_streaming,
	.wait_prepare = vb2_ops_wait_prepare,
	.wait_finish = vb2_ops_wait_finish,
};

/**************** V4L2 interface ****************/

static int cio2_v4l2_querycap(struct file *file, void *fh,
			      struct v4l2_capability *cap)
{
	struct cio2_device *cio2 = video_drvdata(file);

	strscpy(cap->driver, CIO2_NAME, sizeof(cap->driver));
	strscpy(cap->card, CIO2_DEVICE_NAME, sizeof(cap->card));
	snprintf(cap->bus_info, sizeof(cap->bus_info),
		 "PCI:%s", pci_name(cio2->pci_dev));

	return 0;
}

static int cio2_v4l2_enum_fmt(struct file *file, void *fh,
			      struct v4l2_fmtdesc *f)
{
	if (f->index >= ARRAY_SIZE(formats))
		return -EINVAL;

	f->pixelformat = formats[f->index].fourcc;

	return 0;
}

/* The format is validated in cio2_video_link_validate() */
static int cio2_v4l2_g_fmt(struct file *file, void *fh, struct v4l2_format *f)
{
	struct cio2_queue *q = file_to_cio2_queue(file);

	f->fmt.pix_mp = q->format;

	return 0;
}

static int cio2_v4l2_try_fmt(struct file *file, void *fh, struct v4l2_format *f)
{
	const struct ipu3_cio2_fmt *fmt;
	struct v4l2_pix_format_mplane *mpix = &f->fmt.pix_mp;

	fmt = cio2_find_format(&mpix->pixelformat, NULL);
	if (!fmt)
		fmt = &formats[0];

	/* Only supports up to 4224x3136 */
	if (mpix->width > CIO2_IMAGE_MAX_WIDTH)
		mpix->width = CIO2_IMAGE_MAX_WIDTH;
	if (mpix->height > CIO2_IMAGE_MAX_HEIGHT)
		mpix->height = CIO2_IMAGE_MAX_HEIGHT;

	mpix->num_planes = 1;
	mpix->pixelformat = fmt->fourcc;
	mpix->colorspace = V4L2_COLORSPACE_RAW;
	mpix->field = V4L2_FIELD_NONE;
	mpix->plane_fmt[0].bytesperline = cio2_bytesperline(mpix->width);
	mpix->plane_fmt[0].sizeimage = mpix->plane_fmt[0].bytesperline *
							mpix->height;

	/* use default */
	mpix->ycbcr_enc = V4L2_YCBCR_ENC_DEFAULT;
	mpix->quantization = V4L2_QUANTIZATION_DEFAULT;
	mpix->xfer_func = V4L2_XFER_FUNC_DEFAULT;

	return 0;
}

static int cio2_v4l2_s_fmt(struct file *file, void *fh, struct v4l2_format *f)
{
	struct cio2_queue *q = file_to_cio2_queue(file);

	cio2_v4l2_try_fmt(file, fh, f);
	q->format = f->fmt.pix_mp;

	return 0;
}

static int
cio2_video_enum_input(struct file *file, void *fh, struct v4l2_input *input)
{
	if (input->index > 0)
		return -EINVAL;

	strscpy(input->name, "camera", sizeof(input->name));
	input->type = V4L2_INPUT_TYPE_CAMERA;

	return 0;
}

static int
cio2_video_g_input(struct file *file, void *fh, unsigned int *input)
{
	*input = 0;

	return 0;
}

static int
cio2_video_s_input(struct file *file, void *fh, unsigned int input)
{
	return input == 0 ? 0 : -EINVAL;
}

static const struct v4l2_file_operations cio2_v4l2_fops = {
	.owner = THIS_MODULE,
	.unlocked_ioctl = video_ioctl2,
	.open = v4l2_fh_open,
	.release = vb2_fop_release,
	.poll = vb2_fop_poll,
	.mmap = vb2_fop_mmap,
};

static const struct v4l2_ioctl_ops cio2_v4l2_ioctl_ops = {
	.vidioc_querycap = cio2_v4l2_querycap,
	.vidioc_enum_fmt_vid_cap = cio2_v4l2_enum_fmt,
	.vidioc_g_fmt_vid_cap_mplane = cio2_v4l2_g_fmt,
	.vidioc_s_fmt_vid_cap_mplane = cio2_v4l2_s_fmt,
	.vidioc_try_fmt_vid_cap_mplane = cio2_v4l2_try_fmt,
	.vidioc_reqbufs = vb2_ioctl_reqbufs,
	.vidioc_create_bufs = vb2_ioctl_create_bufs,
	.vidioc_prepare_buf = vb2_ioctl_prepare_buf,
	.vidioc_querybuf = vb2_ioctl_querybuf,
	.vidioc_qbuf = vb2_ioctl_qbuf,
	.vidioc_dqbuf = vb2_ioctl_dqbuf,
	.vidioc_streamon = vb2_ioctl_streamon,
	.vidioc_streamoff = vb2_ioctl_streamoff,
	.vidioc_expbuf = vb2_ioctl_expbuf,
	.vidioc_enum_input = cio2_video_enum_input,
	.vidioc_g_input	= cio2_video_g_input,
	.vidioc_s_input	= cio2_video_s_input,
};

static int cio2_subdev_subscribe_event(struct v4l2_subdev *sd,
				       struct v4l2_fh *fh,
				       struct v4l2_event_subscription *sub)
{
	if (sub->type != V4L2_EVENT_FRAME_SYNC)
		return -EINVAL;

	/* Line number. For now only zero accepted. */
	if (sub->id != 0)
		return -EINVAL;

	return v4l2_event_subscribe(fh, sub, 0, NULL);
}

static int cio2_subdev_open(struct v4l2_subdev *sd, struct v4l2_subdev_fh *fh)
{
	struct v4l2_mbus_framefmt *format;
	const struct v4l2_mbus_framefmt fmt_default = {
		.width = 1936,
		.height = 1096,
		.code = formats[0].mbus_code,
		.field = V4L2_FIELD_NONE,
		.colorspace = V4L2_COLORSPACE_RAW,
		.ycbcr_enc = V4L2_YCBCR_ENC_DEFAULT,
		.quantization = V4L2_QUANTIZATION_DEFAULT,
		.xfer_func = V4L2_XFER_FUNC_DEFAULT,
	};

	/* Initialize try_fmt */
	format = v4l2_subdev_get_try_format(sd, fh->state, CIO2_PAD_SINK);
	*format = fmt_default;

	/* same as sink */
	format = v4l2_subdev_get_try_format(sd, fh->state, CIO2_PAD_SOURCE);
	*format = fmt_default;

	return 0;
}

/*
 * cio2_subdev_get_fmt - Handle get format by pads subdev method
 * @sd : pointer to v4l2 subdev structure
 * @cfg: V4L2 subdev pad config
 * @fmt: pointer to v4l2 subdev format structure
 * return -EINVAL or zero on success
 */
static int cio2_subdev_get_fmt(struct v4l2_subdev *sd,
			       struct v4l2_subdev_state *sd_state,
			       struct v4l2_subdev_format *fmt)
{
	struct cio2_queue *q = container_of(sd, struct cio2_queue, subdev);

	mutex_lock(&q->subdev_lock);

	if (fmt->which == V4L2_SUBDEV_FORMAT_TRY)
		fmt->format = *v4l2_subdev_get_try_format(sd, sd_state,
							  fmt->pad);
	else
		fmt->format = q->subdev_fmt;

	mutex_unlock(&q->subdev_lock);

	return 0;
}

/*
 * cio2_subdev_set_fmt - Handle set format by pads subdev method
 * @sd : pointer to v4l2 subdev structure
 * @cfg: V4L2 subdev pad config
 * @fmt: pointer to v4l2 subdev format structure
 * return -EINVAL or zero on success
 */
static int cio2_subdev_set_fmt(struct v4l2_subdev *sd,
			       struct v4l2_subdev_state *sd_state,
			       struct v4l2_subdev_format *fmt)
{
	struct cio2_queue *q = container_of(sd, struct cio2_queue, subdev);
	struct v4l2_mbus_framefmt *mbus;
	u32 mbus_code = fmt->format.code;
	unsigned int i;

	/*
	 * Only allow setting sink pad format;
	 * source always propagates from sink
	 */
	if (fmt->pad == CIO2_PAD_SOURCE)
		return cio2_subdev_get_fmt(sd, sd_state, fmt);

	if (fmt->which == V4L2_SUBDEV_FORMAT_TRY)
		mbus = v4l2_subdev_get_try_format(sd, sd_state, fmt->pad);
	else
		mbus = &q->subdev_fmt;

	fmt->format.code = formats[0].mbus_code;

	for (i = 0; i < ARRAY_SIZE(formats); i++) {
		if (formats[i].mbus_code == mbus_code) {
			fmt->format.code = mbus_code;
			break;
		}
	}

	fmt->format.width = min(fmt->format.width, CIO2_IMAGE_MAX_WIDTH);
	fmt->format.height = min(fmt->format.height, CIO2_IMAGE_MAX_HEIGHT);
	fmt->format.field = V4L2_FIELD_NONE;

	mutex_lock(&q->subdev_lock);
	*mbus = fmt->format;
	mutex_unlock(&q->subdev_lock);

	return 0;
}

static int cio2_subdev_enum_mbus_code(struct v4l2_subdev *sd,
				      struct v4l2_subdev_state *sd_state,
				      struct v4l2_subdev_mbus_code_enum *code)
{
	if (code->index >= ARRAY_SIZE(formats))
		return -EINVAL;

	code->code = formats[code->index].mbus_code;
	return 0;
}

static int cio2_subdev_link_validate_get_format(struct media_pad *pad,
						struct v4l2_subdev_format *fmt)
{
	if (is_media_entity_v4l2_subdev(pad->entity)) {
		struct v4l2_subdev *sd =
			media_entity_to_v4l2_subdev(pad->entity);

		fmt->which = V4L2_SUBDEV_FORMAT_ACTIVE;
		fmt->pad = pad->index;
		return v4l2_subdev_call(sd, pad, get_fmt, NULL, fmt);
	}

	return -EINVAL;
}

static int cio2_video_link_validate(struct media_link *link)
{
	struct media_entity *entity = link->sink->entity;
	struct video_device *vd = media_entity_to_video_device(entity);
	struct cio2_queue *q = container_of(vd, struct cio2_queue, vdev);
	struct cio2_device *cio2 = video_get_drvdata(vd);
	struct device *dev = &cio2->pci_dev->dev;
	struct v4l2_subdev_format source_fmt;
	int ret;

	if (!media_entity_remote_pad(entity->pads)) {
		dev_info(dev, "video node %s pad not connected\n", vd->name);
		return -ENOTCONN;
	}

	ret = cio2_subdev_link_validate_get_format(link->source, &source_fmt);
	if (ret < 0)
		return 0;

	if (source_fmt.format.width != q->format.width ||
	    source_fmt.format.height != q->format.height) {
		dev_err(dev, "Wrong width or height %ux%u (%ux%u expected)\n",
			q->format.width, q->format.height,
			source_fmt.format.width, source_fmt.format.height);
		return -EINVAL;
	}

	if (!cio2_find_format(&q->format.pixelformat, &source_fmt.format.code))
		return -EINVAL;

	return 0;
}

static const struct v4l2_subdev_core_ops cio2_subdev_core_ops = {
	.subscribe_event = cio2_subdev_subscribe_event,
	.unsubscribe_event = v4l2_event_subdev_unsubscribe,
};

static const struct v4l2_subdev_internal_ops cio2_subdev_internal_ops = {
	.open = cio2_subdev_open,
};

static const struct v4l2_subdev_pad_ops cio2_subdev_pad_ops = {
	.link_validate = v4l2_subdev_link_validate_default,
	.get_fmt = cio2_subdev_get_fmt,
	.set_fmt = cio2_subdev_set_fmt,
	.enum_mbus_code = cio2_subdev_enum_mbus_code,
};

static const struct v4l2_subdev_ops cio2_subdev_ops = {
	.core = &cio2_subdev_core_ops,
	.pad = &cio2_subdev_pad_ops,
};

/******* V4L2 sub-device asynchronous registration callbacks***********/

struct sensor_async_subdev {
	struct v4l2_async_subdev asd;
	struct csi2_bus_info csi2;
};

#define to_sensor_asd(asd)	container_of(asd, struct sensor_async_subdev, asd)

/* The .bound() notifier callback when a match is found */
static int cio2_notifier_bound(struct v4l2_async_notifier *notifier,
			       struct v4l2_subdev *sd,
			       struct v4l2_async_subdev *asd)
{
	struct cio2_device *cio2 = to_cio2_device(notifier);
	struct sensor_async_subdev *s_asd = to_sensor_asd(asd);
	struct cio2_queue *q;

	if (cio2->queue[s_asd->csi2.port].sensor)
		return -EBUSY;

	q = &cio2->queue[s_asd->csi2.port];

	q->csi2 = s_asd->csi2;
	q->sensor = sd;
	q->csi_rx_base = cio2->base + CIO2_REG_PIPE_BASE(q->csi2.port);

	return 0;
}

/* The .unbind callback */
static void cio2_notifier_unbind(struct v4l2_async_notifier *notifier,
				 struct v4l2_subdev *sd,
				 struct v4l2_async_subdev *asd)
{
	struct cio2_device *cio2 = to_cio2_device(notifier);
	struct sensor_async_subdev *s_asd = to_sensor_asd(asd);

	cio2->queue[s_asd->csi2.port].sensor = NULL;
}

/* .complete() is called after all subdevices have been located */
static int cio2_notifier_complete(struct v4l2_async_notifier *notifier)
{
	struct cio2_device *cio2 = to_cio2_device(notifier);
	struct device *dev = &cio2->pci_dev->dev;
	struct sensor_async_subdev *s_asd;
	struct v4l2_async_subdev *asd;
	struct cio2_queue *q;
	unsigned int pad;
	int ret;

	list_for_each_entry(asd, &cio2->notifier.asd_list, asd_list) {
		s_asd = to_sensor_asd(asd);
		q = &cio2->queue[s_asd->csi2.port];

		for (pad = 0; pad < q->sensor->entity.num_pads; pad++)
			if (q->sensor->entity.pads[pad].flags &
						MEDIA_PAD_FL_SOURCE)
				break;

		if (pad == q->sensor->entity.num_pads) {
			dev_err(dev, "failed to find src pad for %s\n",
				q->sensor->name);
			return -ENXIO;
		}

		ret = media_create_pad_link(
				&q->sensor->entity, pad,
				&q->subdev.entity, CIO2_PAD_SINK,
				0);
		if (ret) {
			dev_err(dev, "failed to create link for %s\n",
				q->sensor->name);
			return ret;
		}
	}

	return v4l2_device_register_subdev_nodes(&cio2->v4l2_dev);
}

static const struct v4l2_async_notifier_operations cio2_async_ops = {
	.bound = cio2_notifier_bound,
	.unbind = cio2_notifier_unbind,
	.complete = cio2_notifier_complete,
};

static int cio2_parse_firmware(struct cio2_device *cio2)
{
	struct device *dev = &cio2->pci_dev->dev;
	unsigned int i;
	int ret;

	for (i = 0; i < CIO2_NUM_PORTS; i++) {
		struct v4l2_fwnode_endpoint vep = {
			.bus_type = V4L2_MBUS_CSI2_DPHY
		};
		struct sensor_async_subdev *s_asd;
		struct fwnode_handle *ep;

		ep = fwnode_graph_get_endpoint_by_id(dev_fwnode(dev), i, 0,
						FWNODE_GRAPH_ENDPOINT_NEXT);
		if (!ep)
			continue;

		ret = v4l2_fwnode_endpoint_parse(ep, &vep);
		if (ret)
			goto err_parse;

		s_asd = v4l2_async_nf_add_fwnode_remote(&cio2->notifier, ep,
							struct
							sensor_async_subdev);
		if (IS_ERR(s_asd)) {
			ret = PTR_ERR(s_asd);
			goto err_parse;
		}

		s_asd->csi2.port = vep.base.port;
		s_asd->csi2.lanes = vep.bus.mipi_csi2.num_data_lanes;

		fwnode_handle_put(ep);

		continue;

err_parse:
		fwnode_handle_put(ep);
		return ret;
	}

	/*
	 * Proceed even without sensors connected to allow the device to
	 * suspend.
	 */
	cio2->notifier.ops = &cio2_async_ops;
	ret = v4l2_async_nf_register(&cio2->v4l2_dev, &cio2->notifier);
	if (ret)
		dev_err(dev, "failed to register async notifier : %d\n", ret);

	return ret;
}

/**************** Queue initialization ****************/
static const struct media_entity_operations cio2_media_ops = {
	.link_validate = v4l2_subdev_link_validate,
};

static const struct media_entity_operations cio2_video_entity_ops = {
	.link_validate = cio2_video_link_validate,
};

static int cio2_queue_init(struct cio2_device *cio2, struct cio2_queue *q)
{
	static const u32 default_width = 1936;
	static const u32 default_height = 1096;
	const struct ipu3_cio2_fmt dflt_fmt = formats[0];
	struct device *dev = &cio2->pci_dev->dev;
	struct video_device *vdev = &q->vdev;
	struct vb2_queue *vbq = &q->vbq;
	struct v4l2_subdev *subdev = &q->subdev;
	struct v4l2_mbus_framefmt *fmt;
	int r;

	/* Initialize miscellaneous variables */
	mutex_init(&q->lock);
	mutex_init(&q->subdev_lock);

	/* Initialize formats to default values */
	fmt = &q->subdev_fmt;
	fmt->width = default_width;
	fmt->height = default_height;
	fmt->code = dflt_fmt.mbus_code;
	fmt->field = V4L2_FIELD_NONE;

	q->format.width = default_width;
	q->format.height = default_height;
	q->format.pixelformat = dflt_fmt.fourcc;
	q->format.colorspace = V4L2_COLORSPACE_RAW;
	q->format.field = V4L2_FIELD_NONE;
	q->format.num_planes = 1;
	q->format.plane_fmt[0].bytesperline =
				cio2_bytesperline(q->format.width);
	q->format.plane_fmt[0].sizeimage = q->format.plane_fmt[0].bytesperline *
						q->format.height;

	/* Initialize fbpt */
	r = cio2_fbpt_init(cio2, q);
	if (r)
		goto fail_fbpt;

	/* Initialize media entities */
	q->subdev_pads[CIO2_PAD_SINK].flags = MEDIA_PAD_FL_SINK |
		MEDIA_PAD_FL_MUST_CONNECT;
	q->subdev_pads[CIO2_PAD_SOURCE].flags = MEDIA_PAD_FL_SOURCE;
	subdev->entity.ops = &cio2_media_ops;
	subdev->internal_ops = &cio2_subdev_internal_ops;
	r = media_entity_pads_init(&subdev->entity, CIO2_PADS, q->subdev_pads);
	if (r) {
		dev_err(dev, "failed initialize subdev media entity (%d)\n", r);
		goto fail_subdev_media_entity;
	}

	q->vdev_pad.flags = MEDIA_PAD_FL_SINK | MEDIA_PAD_FL_MUST_CONNECT;
	vdev->entity.ops = &cio2_video_entity_ops;
	r = media_entity_pads_init(&vdev->entity, 1, &q->vdev_pad);
	if (r) {
		dev_err(dev, "failed initialize videodev media entity (%d)\n",
			r);
		goto fail_vdev_media_entity;
	}

	/* Initialize subdev */
	v4l2_subdev_init(subdev, &cio2_subdev_ops);
	subdev->flags = V4L2_SUBDEV_FL_HAS_DEVNODE | V4L2_SUBDEV_FL_HAS_EVENTS;
	subdev->owner = THIS_MODULE;
	snprintf(subdev->name, sizeof(subdev->name),
		 CIO2_ENTITY_NAME " %td", q - cio2->queue);
	subdev->entity.function = MEDIA_ENT_F_VID_IF_BRIDGE;
	v4l2_set_subdevdata(subdev, cio2);
	r = v4l2_device_register_subdev(&cio2->v4l2_dev, subdev);
	if (r) {
		dev_err(dev, "failed initialize subdev (%d)\n", r);
		goto fail_subdev;
	}

	/* Initialize vbq */
	vbq->type = V4L2_BUF_TYPE_VIDEO_CAPTURE_MPLANE;
	vbq->io_modes = VB2_USERPTR | VB2_MMAP | VB2_DMABUF;
	vbq->ops = &cio2_vb2_ops;
	vbq->mem_ops = &vb2_dma_sg_memops;
	vbq->buf_struct_size = sizeof(struct cio2_buffer);
	vbq->timestamp_flags = V4L2_BUF_FLAG_TIMESTAMP_MONOTONIC;
	vbq->min_buffers_needed = 1;
	vbq->drv_priv = cio2;
	vbq->lock = &q->lock;
	r = vb2_queue_init(vbq);
	if (r) {
		dev_err(dev, "failed to initialize videobuf2 queue (%d)\n", r);
		goto fail_subdev;
	}

	/* Initialize vdev */
	snprintf(vdev->name, sizeof(vdev->name),
		 "%s %td", CIO2_NAME, q - cio2->queue);
	vdev->release = video_device_release_empty;
	vdev->fops = &cio2_v4l2_fops;
	vdev->ioctl_ops = &cio2_v4l2_ioctl_ops;
	vdev->lock = &cio2->lock;
	vdev->v4l2_dev = &cio2->v4l2_dev;
	vdev->queue = &q->vbq;
	vdev->device_caps = V4L2_CAP_VIDEO_CAPTURE_MPLANE | V4L2_CAP_STREAMING;
	video_set_drvdata(vdev, cio2);
	r = video_register_device(vdev, VFL_TYPE_VIDEO, -1);
	if (r) {
		dev_err(dev, "failed to register video device (%d)\n", r);
		goto fail_vdev;
	}

	/* Create link from CIO2 subdev to output node */
	r = media_create_pad_link(
		&subdev->entity, CIO2_PAD_SOURCE, &vdev->entity, 0,
		MEDIA_LNK_FL_ENABLED | MEDIA_LNK_FL_IMMUTABLE);
	if (r)
		goto fail_link;

	return 0;

fail_link:
	vb2_video_unregister_device(&q->vdev);
fail_vdev:
	v4l2_device_unregister_subdev(subdev);
fail_subdev:
	media_entity_cleanup(&vdev->entity);
fail_vdev_media_entity:
	media_entity_cleanup(&subdev->entity);
fail_subdev_media_entity:
	cio2_fbpt_exit(q, dev);
fail_fbpt:
	mutex_destroy(&q->subdev_lock);
	mutex_destroy(&q->lock);

	return r;
}

static void cio2_queue_exit(struct cio2_device *cio2, struct cio2_queue *q)
{
	vb2_video_unregister_device(&q->vdev);
	media_entity_cleanup(&q->vdev.entity);
	v4l2_device_unregister_subdev(&q->subdev);
	media_entity_cleanup(&q->subdev.entity);
	cio2_fbpt_exit(q, &cio2->pci_dev->dev);
	mutex_destroy(&q->subdev_lock);
	mutex_destroy(&q->lock);
}

static int cio2_queues_init(struct cio2_device *cio2)
{
	int i, r;

	for (i = 0; i < CIO2_QUEUES; i++) {
		r = cio2_queue_init(cio2, &cio2->queue[i]);
		if (r)
			break;
	}

	if (i == CIO2_QUEUES)
		return 0;

	for (i--; i >= 0; i--)
		cio2_queue_exit(cio2, &cio2->queue[i]);

	return r;
}

static void cio2_queues_exit(struct cio2_device *cio2)
{
	unsigned int i;

	for (i = 0; i < CIO2_QUEUES; i++)
		cio2_queue_exit(cio2, &cio2->queue[i]);
}

static int cio2_check_fwnode_graph(struct fwnode_handle *fwnode)
{
	struct fwnode_handle *endpoint;

	if (IS_ERR_OR_NULL(fwnode))
		return -EINVAL;

	endpoint = fwnode_graph_get_next_endpoint(fwnode, NULL);
	if (endpoint) {
		fwnode_handle_put(endpoint);
		return 0;
	}

	return cio2_check_fwnode_graph(fwnode->secondary);
}

/**************** PCI interface ****************/

static int cio2_pci_probe(struct pci_dev *pci_dev,
			  const struct pci_device_id *id)
{
	struct device *dev = &pci_dev->dev;
	struct fwnode_handle *fwnode = dev_fwnode(dev);
	struct cio2_device *cio2;
	int r;

<<<<<<< HEAD
	cio2 = devm_kzalloc(dev, sizeof(*cio2), GFP_KERNEL);
	if (!cio2)
		return -ENOMEM;
	cio2->pci_dev = pci_dev;

=======
>>>>>>> 754e0b0e
	/*
	 * On some platforms no connections to sensors are defined in firmware,
	 * if the device has no endpoints then we can try to build those as
	 * software_nodes parsed from SSDB.
	 */
	r = cio2_check_fwnode_graph(fwnode);
	if (r) {
		if (fwnode && !IS_ERR_OR_NULL(fwnode->secondary)) {
			dev_err(dev, "fwnode graph has no endpoints connected\n");
			return -EINVAL;
		}

		r = cio2_bridge_init(pci_dev);
		if (r)
			return r;
	}

	cio2 = devm_kzalloc(dev, sizeof(*cio2), GFP_KERNEL);
	if (!cio2)
		return -ENOMEM;
	cio2->pci_dev = pci_dev;

	r = pcim_enable_device(pci_dev);
	if (r) {
		dev_err(dev, "failed to enable device (%d)\n", r);
		return r;
	}

	dev_info(dev, "device 0x%x (rev: 0x%x)\n",
		 pci_dev->device, pci_dev->revision);

	r = pcim_iomap_regions(pci_dev, 1 << CIO2_PCI_BAR, pci_name(pci_dev));
	if (r) {
		dev_err(dev, "failed to remap I/O memory (%d)\n", r);
		return -ENODEV;
	}

	cio2->base = pcim_iomap_table(pci_dev)[CIO2_PCI_BAR];

	pci_set_drvdata(pci_dev, cio2);

	pci_set_master(pci_dev);

	r = dma_set_mask(&pci_dev->dev, CIO2_DMA_MASK);
	if (r) {
		dev_err(dev, "failed to set DMA mask (%d)\n", r);
		return -ENODEV;
	}

	r = pci_enable_msi(pci_dev);
	if (r) {
		dev_err(dev, "failed to enable MSI (%d)\n", r);
		return r;
	}

	r = cio2_fbpt_init_dummy(cio2);
	if (r)
		return r;

	mutex_init(&cio2->lock);

	cio2->media_dev.dev = dev;
	strscpy(cio2->media_dev.model, CIO2_DEVICE_NAME,
		sizeof(cio2->media_dev.model));
	snprintf(cio2->media_dev.bus_info, sizeof(cio2->media_dev.bus_info),
		 "PCI:%s", pci_name(cio2->pci_dev));
	cio2->media_dev.hw_revision = 0;

	media_device_init(&cio2->media_dev);
	r = media_device_register(&cio2->media_dev);
	if (r < 0)
		goto fail_mutex_destroy;

	cio2->v4l2_dev.mdev = &cio2->media_dev;
	r = v4l2_device_register(dev, &cio2->v4l2_dev);
	if (r) {
		dev_err(dev, "failed to register V4L2 device (%d)\n", r);
		goto fail_media_device_unregister;
	}

	r = cio2_queues_init(cio2);
	if (r)
		goto fail_v4l2_device_unregister;

	v4l2_async_nf_init(&cio2->notifier);

	/* Register notifier for subdevices we care */
	r = cio2_parse_firmware(cio2);
	if (r)
		goto fail_clean_notifier;

	r = devm_request_irq(dev, pci_dev->irq, cio2_irq, IRQF_SHARED,
			     CIO2_NAME, cio2);
	if (r) {
		dev_err(dev, "failed to request IRQ (%d)\n", r);
		goto fail_clean_notifier;
	}

	pm_runtime_put_noidle(dev);
	pm_runtime_allow(dev);

	return 0;

fail_clean_notifier:
	v4l2_async_nf_unregister(&cio2->notifier);
	v4l2_async_nf_cleanup(&cio2->notifier);
	cio2_queues_exit(cio2);
fail_v4l2_device_unregister:
	v4l2_device_unregister(&cio2->v4l2_dev);
fail_media_device_unregister:
	media_device_unregister(&cio2->media_dev);
	media_device_cleanup(&cio2->media_dev);
fail_mutex_destroy:
	mutex_destroy(&cio2->lock);
	cio2_fbpt_exit_dummy(cio2);

	return r;
}

static void cio2_pci_remove(struct pci_dev *pci_dev)
{
	struct cio2_device *cio2 = pci_get_drvdata(pci_dev);

	media_device_unregister(&cio2->media_dev);
	v4l2_async_nf_unregister(&cio2->notifier);
	v4l2_async_nf_cleanup(&cio2->notifier);
	cio2_queues_exit(cio2);
	cio2_fbpt_exit_dummy(cio2);
	v4l2_device_unregister(&cio2->v4l2_dev);
	media_device_cleanup(&cio2->media_dev);
	mutex_destroy(&cio2->lock);
}

static int __maybe_unused cio2_runtime_suspend(struct device *dev)
{
	struct pci_dev *pci_dev = to_pci_dev(dev);
	struct cio2_device *cio2 = pci_get_drvdata(pci_dev);
	void __iomem *const base = cio2->base;
	u16 pm;

	writel(CIO2_D0I3C_I3, base + CIO2_REG_D0I3C);
	dev_dbg(dev, "cio2 runtime suspend.\n");

	pci_read_config_word(pci_dev, pci_dev->pm_cap + CIO2_PMCSR_OFFSET, &pm);
	pm = (pm >> CIO2_PMCSR_D0D3_SHIFT) << CIO2_PMCSR_D0D3_SHIFT;
	pm |= CIO2_PMCSR_D3;
	pci_write_config_word(pci_dev, pci_dev->pm_cap + CIO2_PMCSR_OFFSET, pm);

	return 0;
}

static int __maybe_unused cio2_runtime_resume(struct device *dev)
{
	struct pci_dev *pci_dev = to_pci_dev(dev);
	struct cio2_device *cio2 = pci_get_drvdata(pci_dev);
	void __iomem *const base = cio2->base;
	u16 pm;

	writel(CIO2_D0I3C_RR, base + CIO2_REG_D0I3C);
	dev_dbg(dev, "cio2 runtime resume.\n");

	pci_read_config_word(pci_dev, pci_dev->pm_cap + CIO2_PMCSR_OFFSET, &pm);
	pm = (pm >> CIO2_PMCSR_D0D3_SHIFT) << CIO2_PMCSR_D0D3_SHIFT;
	pci_write_config_word(pci_dev, pci_dev->pm_cap + CIO2_PMCSR_OFFSET, pm);

	return 0;
}

/*
 * Helper function to advance all the elements of a circular buffer by "start"
 * positions
 */
static void arrange(void *ptr, size_t elem_size, size_t elems, size_t start)
{
	struct {
		size_t begin, end;
	} arr[2] = {
		{ 0, start - 1 },
		{ start, elems - 1 },
	};

#define CHUNK_SIZE(a) ((a)->end - (a)->begin + 1)

	/* Loop as long as we have out-of-place entries */
	while (CHUNK_SIZE(&arr[0]) && CHUNK_SIZE(&arr[1])) {
		size_t size0, i;

		/*
		 * Find the number of entries that can be arranged on this
		 * iteration.
		 */
		size0 = min(CHUNK_SIZE(&arr[0]), CHUNK_SIZE(&arr[1]));

		/* Swap the entries in two parts of the array. */
		for (i = 0; i < size0; i++) {
			u8 *d = ptr + elem_size * (arr[1].begin + i);
			u8 *s = ptr + elem_size * (arr[0].begin + i);
			size_t j;

			for (j = 0; j < elem_size; j++)
				swap(d[j], s[j]);
		}

		if (CHUNK_SIZE(&arr[0]) > CHUNK_SIZE(&arr[1])) {
			/* The end of the first array remains unarranged. */
			arr[0].begin += size0;
		} else {
			/*
			 * The first array is fully arranged so we proceed
			 * handling the next one.
			 */
			arr[0].begin = arr[1].begin;
			arr[0].end = arr[1].begin + size0 - 1;
			arr[1].begin += size0;
		}
	}
}

static void cio2_fbpt_rearrange(struct cio2_device *cio2, struct cio2_queue *q)
{
	unsigned int i, j;

	for (i = 0, j = q->bufs_first; i < CIO2_MAX_BUFFERS;
		i++, j = (j + 1) % CIO2_MAX_BUFFERS)
		if (q->bufs[j])
			break;

	if (i == CIO2_MAX_BUFFERS)
		return;

	if (j) {
		arrange(q->fbpt, sizeof(struct cio2_fbpt_entry) * CIO2_MAX_LOPS,
			CIO2_MAX_BUFFERS, j);
		arrange(q->bufs, sizeof(struct cio2_buffer *),
			CIO2_MAX_BUFFERS, j);
	}

	/*
	 * DMA clears the valid bit when accessing the buffer.
	 * When stopping stream in suspend callback, some of the buffers
	 * may be in invalid state. After resume, when DMA meets the invalid
	 * buffer, it will halt and stop receiving new data.
	 * To avoid DMA halting, set the valid bit for all buffers in FBPT.
	 */
	for (i = 0; i < CIO2_MAX_BUFFERS; i++)
		cio2_fbpt_entry_enable(cio2, q->fbpt + i * CIO2_MAX_LOPS);
}

static int __maybe_unused cio2_suspend(struct device *dev)
{
	struct pci_dev *pci_dev = to_pci_dev(dev);
	struct cio2_device *cio2 = pci_get_drvdata(pci_dev);
	struct cio2_queue *q = cio2->cur_queue;
	int r;

	dev_dbg(dev, "cio2 suspend\n");
	if (!cio2->streaming)
		return 0;

	/* Stop stream */
	r = v4l2_subdev_call(q->sensor, video, s_stream, 0);
	if (r) {
		dev_err(dev, "failed to stop sensor streaming\n");
		return r;
	}

	cio2_hw_exit(cio2, q);
	synchronize_irq(pci_dev->irq);

	pm_runtime_force_suspend(dev);

	/*
	 * Upon resume, hw starts to process the fbpt entries from beginning,
	 * so relocate the queued buffs to the fbpt head before suspend.
	 */
	cio2_fbpt_rearrange(cio2, q);
	q->bufs_first = 0;
	q->bufs_next = 0;

	return 0;
}

static int __maybe_unused cio2_resume(struct device *dev)
{
	struct cio2_device *cio2 = dev_get_drvdata(dev);
	struct cio2_queue *q = cio2->cur_queue;
	int r;

	dev_dbg(dev, "cio2 resume\n");
	if (!cio2->streaming)
		return 0;
	/* Start stream */
	r = pm_runtime_force_resume(dev);
	if (r < 0) {
		dev_err(dev, "failed to set power %d\n", r);
		return r;
	}

	r = cio2_hw_init(cio2, q);
	if (r) {
		dev_err(dev, "fail to init cio2 hw\n");
		return r;
	}

	r = v4l2_subdev_call(q->sensor, video, s_stream, 1);
	if (r) {
		dev_err(dev, "fail to start sensor streaming\n");
		cio2_hw_exit(cio2, q);
	}

	return r;
}

static const struct dev_pm_ops cio2_pm_ops = {
	SET_RUNTIME_PM_OPS(&cio2_runtime_suspend, &cio2_runtime_resume, NULL)
	SET_SYSTEM_SLEEP_PM_OPS(&cio2_suspend, &cio2_resume)
};

static const struct pci_device_id cio2_pci_id_table[] = {
	{ PCI_DEVICE(PCI_VENDOR_ID_INTEL, CIO2_PCI_ID) },
	{ }
};

MODULE_DEVICE_TABLE(pci, cio2_pci_id_table);

static struct pci_driver cio2_pci_driver = {
	.name = CIO2_NAME,
	.id_table = cio2_pci_id_table,
	.probe = cio2_pci_probe,
	.remove = cio2_pci_remove,
	.driver = {
		.pm = &cio2_pm_ops,
	},
};

module_pci_driver(cio2_pci_driver);

MODULE_AUTHOR("Tuukka Toivonen <tuukka.toivonen@intel.com>");
MODULE_AUTHOR("Tianshu Qiu <tian.shu.qiu@intel.com>");
MODULE_AUTHOR("Jian Xu Zheng");
MODULE_AUTHOR("Yuning Pu <yuning.pu@intel.com>");
MODULE_AUTHOR("Yong Zhi <yong.zhi@intel.com>");
MODULE_LICENSE("GPL v2");
MODULE_DESCRIPTION("IPU3 CIO2 driver");<|MERGE_RESOLUTION|>--- conflicted
+++ resolved
@@ -1713,14 +1713,6 @@
 	struct cio2_device *cio2;
 	int r;
 
-<<<<<<< HEAD
-	cio2 = devm_kzalloc(dev, sizeof(*cio2), GFP_KERNEL);
-	if (!cio2)
-		return -ENOMEM;
-	cio2->pci_dev = pci_dev;
-
-=======
->>>>>>> 754e0b0e
 	/*
 	 * On some platforms no connections to sensors are defined in firmware,
 	 * if the device has no endpoints then we can try to build those as
