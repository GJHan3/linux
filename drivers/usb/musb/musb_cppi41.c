#include <linux/device.h>
#include <linux/dma-mapping.h>
#include <linux/dmaengine.h>
#include <linux/sizes.h>
#include <linux/platform_device.h>
#include <linux/of.h>

#include "musb_core.h"

#define RNDIS_REG(x) (0x80 + ((x - 1) * 4))

#define EP_MODE_AUTOREG_NONE		0
#define EP_MODE_AUTOREG_ALL_NEOP	1
#define EP_MODE_AUTOREG_ALWAYS		3

#define EP_MODE_DMA_TRANSPARENT		0
#define EP_MODE_DMA_RNDIS		1
#define EP_MODE_DMA_GEN_RNDIS		3

#define USB_CTRL_TX_MODE	0x70
#define USB_CTRL_RX_MODE	0x74
#define USB_CTRL_AUTOREQ	0xd0
#define USB_TDOWN		0xd8

struct cppi41_dma_channel {
	struct dma_channel channel;
	struct cppi41_dma_controller *controller;
	struct musb_hw_ep *hw_ep;
	struct dma_chan *dc;
	dma_cookie_t cookie;
	u8 port_num;
	u8 is_tx;
	u8 is_allocated;
	u8 usb_toggle;

	dma_addr_t buf_addr;
	u32 total_len;
	u32 prog_len;
	u32 transferred;
	u32 packet_sz;
	struct list_head tx_check;
<<<<<<< HEAD
=======
	int tx_zlp;
>>>>>>> 9e82bf01
};

#define MUSB_DMA_NUM_CHANNELS 15

struct cppi41_dma_controller {
	struct dma_controller controller;
	struct cppi41_dma_channel rx_channel[MUSB_DMA_NUM_CHANNELS];
	struct cppi41_dma_channel tx_channel[MUSB_DMA_NUM_CHANNELS];
	struct musb *musb;
	struct hrtimer early_tx;
	struct list_head early_tx_list;
	u32 rx_mode;
	u32 tx_mode;
	u32 auto_req;
};

static void save_rx_toggle(struct cppi41_dma_channel *cppi41_channel)
{
	u16 csr;
	u8 toggle;

	if (cppi41_channel->is_tx)
		return;
	if (!is_host_active(cppi41_channel->controller->musb))
		return;

	csr = musb_readw(cppi41_channel->hw_ep->regs, MUSB_RXCSR);
	toggle = csr & MUSB_RXCSR_H_DATATOGGLE ? 1 : 0;

	cppi41_channel->usb_toggle = toggle;
}

static void update_rx_toggle(struct cppi41_dma_channel *cppi41_channel)
{
	struct musb_hw_ep *hw_ep = cppi41_channel->hw_ep;
	struct musb *musb = hw_ep->musb;
	u16 csr;
	u8 toggle;

	if (cppi41_channel->is_tx)
		return;
	if (!is_host_active(musb))
		return;

	musb_ep_select(musb->mregs, hw_ep->epnum);
	csr = musb_readw(hw_ep->regs, MUSB_RXCSR);
	toggle = csr & MUSB_RXCSR_H_DATATOGGLE ? 1 : 0;

	/*
	 * AM335x Advisory 1.0.13: Due to internal synchronisation error the
	 * data toggle may reset from DATA1 to DATA0 during receiving data from
	 * more than one endpoint.
	 */
	if (!toggle && toggle == cppi41_channel->usb_toggle) {
		csr |= MUSB_RXCSR_H_DATATOGGLE | MUSB_RXCSR_H_WR_DATATOGGLE;
		musb_writew(cppi41_channel->hw_ep->regs, MUSB_RXCSR, csr);
		dev_dbg(cppi41_channel->controller->musb->controller,
				"Restoring DATA1 toggle.\n");
	}

	cppi41_channel->usb_toggle = toggle;
}

static bool musb_is_tx_fifo_empty(struct musb_hw_ep *hw_ep)
{
	u8		epnum = hw_ep->epnum;
	struct musb	*musb = hw_ep->musb;
	void __iomem	*epio = musb->endpoints[epnum].regs;
	u16		csr;

	musb_ep_select(musb->mregs, hw_ep->epnum);
	csr = musb_readw(epio, MUSB_TXCSR);
	if (csr & MUSB_TXCSR_TXPKTRDY)
		return false;
	return true;
}

static void cppi41_dma_callback(void *private_data);

static void cppi41_trans_done(struct cppi41_dma_channel *cppi41_channel)
{
	struct musb_hw_ep *hw_ep = cppi41_channel->hw_ep;
	struct musb *musb = hw_ep->musb;
	void __iomem *epio = hw_ep->regs;
	u16 csr;

	if (!cppi41_channel->prog_len ||
	    (cppi41_channel->channel.status == MUSB_DMA_STATUS_FREE)) {

		/* done, complete */
		cppi41_channel->channel.actual_len =
			cppi41_channel->transferred;
		cppi41_channel->channel.status = MUSB_DMA_STATUS_FREE;
		cppi41_channel->channel.rx_packet_done = true;
<<<<<<< HEAD
=======

		/*
		 * transmit ZLP using PIO mode for transfers which size is
		 * multiple of EP packet size.
		 */
		if (cppi41_channel->tx_zlp && (cppi41_channel->transferred %
					cppi41_channel->packet_sz) == 0) {
			musb_ep_select(musb->mregs, hw_ep->epnum);
			csr = MUSB_TXCSR_MODE | MUSB_TXCSR_TXPKTRDY;
			musb_writew(epio, MUSB_TXCSR, csr);
		}
>>>>>>> 9e82bf01
		musb_dma_completion(musb, hw_ep->epnum, cppi41_channel->is_tx);
	} else {
		/* next iteration, reload */
		struct dma_chan *dc = cppi41_channel->dc;
		struct dma_async_tx_descriptor *dma_desc;
		enum dma_transfer_direction direction;
		u32 remain_bytes;

		cppi41_channel->buf_addr += cppi41_channel->packet_sz;

		remain_bytes = cppi41_channel->total_len;
		remain_bytes -= cppi41_channel->transferred;
		remain_bytes = min(remain_bytes, cppi41_channel->packet_sz);
		cppi41_channel->prog_len = remain_bytes;

		direction = cppi41_channel->is_tx ? DMA_MEM_TO_DEV
			: DMA_DEV_TO_MEM;
		dma_desc = dmaengine_prep_slave_single(dc,
				cppi41_channel->buf_addr,
				remain_bytes,
				direction,
				DMA_PREP_INTERRUPT | DMA_CTRL_ACK);
		if (WARN_ON(!dma_desc))
			return;

		dma_desc->callback = cppi41_dma_callback;
		dma_desc->callback_param = &cppi41_channel->channel;
		cppi41_channel->cookie = dma_desc->tx_submit(dma_desc);
		dma_async_issue_pending(dc);

		if (!cppi41_channel->is_tx) {
			musb_ep_select(musb->mregs, hw_ep->epnum);
			csr = musb_readw(epio, MUSB_RXCSR);
			csr |= MUSB_RXCSR_H_REQPKT;
			musb_writew(epio, MUSB_RXCSR, csr);
		}
	}
}

static enum hrtimer_restart cppi41_recheck_tx_req(struct hrtimer *timer)
{
	struct cppi41_dma_controller *controller;
	struct cppi41_dma_channel *cppi41_channel, *n;
	struct musb *musb;
	unsigned long flags;
	enum hrtimer_restart ret = HRTIMER_NORESTART;

	controller = container_of(timer, struct cppi41_dma_controller,
			early_tx);
	musb = controller->musb;

	spin_lock_irqsave(&musb->lock, flags);
	list_for_each_entry_safe(cppi41_channel, n, &controller->early_tx_list,
			tx_check) {
		bool empty;
		struct musb_hw_ep *hw_ep = cppi41_channel->hw_ep;

		empty = musb_is_tx_fifo_empty(hw_ep);
		if (empty) {
			list_del_init(&cppi41_channel->tx_check);
			cppi41_trans_done(cppi41_channel);
		}
	}

	if (!list_empty(&controller->early_tx_list)) {
		ret = HRTIMER_RESTART;
		hrtimer_forward_now(&controller->early_tx,
				ktime_set(0, 50 * NSEC_PER_USEC));
	}

	spin_unlock_irqrestore(&musb->lock, flags);
	return ret;
}

static void cppi41_dma_callback(void *private_data)
{
	struct dma_channel *channel = private_data;
	struct cppi41_dma_channel *cppi41_channel = channel->private_data;
	struct musb_hw_ep *hw_ep = cppi41_channel->hw_ep;
	struct musb *musb = hw_ep->musb;
	unsigned long flags;
	struct dma_tx_state txstate;
	u32 transferred;
	bool empty;

	spin_lock_irqsave(&musb->lock, flags);

	dmaengine_tx_status(cppi41_channel->dc, cppi41_channel->cookie,
			&txstate);
	transferred = cppi41_channel->prog_len - txstate.residue;
	cppi41_channel->transferred += transferred;

	dev_dbg(musb->controller, "DMA transfer done on hw_ep=%d bytes=%d/%d\n",
		hw_ep->epnum, cppi41_channel->transferred,
		cppi41_channel->total_len);

	update_rx_toggle(cppi41_channel);

	if (cppi41_channel->transferred == cppi41_channel->total_len ||
			transferred < cppi41_channel->packet_sz)
		cppi41_channel->prog_len = 0;

	empty = musb_is_tx_fifo_empty(hw_ep);
	if (empty) {
		cppi41_trans_done(cppi41_channel);
	} else {
		struct cppi41_dma_controller *controller;
		/*
		 * On AM335x it has been observed that the TX interrupt fires
		 * too early that means the TXFIFO is not yet empty but the DMA
		 * engine says that it is done with the transfer. We don't
		 * receive a FIFO empty interrupt so the only thing we can do is
		 * to poll for the bit. On HS it usually takes 2us, on FS around
		 * 110us - 150us depending on the transfer size.
		 * We spin on HS (no longer than than 25us and setup a timer on
		 * FS to check for the bit and complete the transfer.
		 */
		controller = cppi41_channel->controller;

		if (musb->g.speed == USB_SPEED_HIGH) {
			unsigned wait = 25;

			do {
				empty = musb_is_tx_fifo_empty(hw_ep);
				if (empty)
					break;
				wait--;
				if (!wait)
					break;
				udelay(1);
			} while (1);

			empty = musb_is_tx_fifo_empty(hw_ep);
			if (empty) {
				cppi41_trans_done(cppi41_channel);
				goto out;
			}
		}
		list_add_tail(&cppi41_channel->tx_check,
				&controller->early_tx_list);
		if (!hrtimer_is_queued(&controller->early_tx)) {
			unsigned long usecs = cppi41_channel->total_len / 10;

			hrtimer_start_range_ns(&controller->early_tx,
				ktime_set(0, usecs * NSEC_PER_USEC),
				40 * NSEC_PER_USEC,
				HRTIMER_MODE_REL);
		}
	}
out:
	spin_unlock_irqrestore(&musb->lock, flags);
}

static u32 update_ep_mode(unsigned ep, unsigned mode, u32 old)
{
	unsigned shift;

	shift = (ep - 1) * 2;
	old &= ~(3 << shift);
	old |= mode << shift;
	return old;
}

static void cppi41_set_dma_mode(struct cppi41_dma_channel *cppi41_channel,
		unsigned mode)
{
	struct cppi41_dma_controller *controller = cppi41_channel->controller;
	u32 port;
	u32 new_mode;
	u32 old_mode;

	if (cppi41_channel->is_tx)
		old_mode = controller->tx_mode;
	else
		old_mode = controller->rx_mode;
	port = cppi41_channel->port_num;
	new_mode = update_ep_mode(port, mode, old_mode);

	if (new_mode == old_mode)
		return;
	if (cppi41_channel->is_tx) {
		controller->tx_mode = new_mode;
		musb_writel(controller->musb->ctrl_base, USB_CTRL_TX_MODE,
				new_mode);
	} else {
		controller->rx_mode = new_mode;
		musb_writel(controller->musb->ctrl_base, USB_CTRL_RX_MODE,
				new_mode);
	}
}

static void cppi41_set_autoreq_mode(struct cppi41_dma_channel *cppi41_channel,
		unsigned mode)
{
	struct cppi41_dma_controller *controller = cppi41_channel->controller;
	u32 port;
	u32 new_mode;
	u32 old_mode;

	old_mode = controller->auto_req;
	port = cppi41_channel->port_num;
	new_mode = update_ep_mode(port, mode, old_mode);

	if (new_mode == old_mode)
		return;
	controller->auto_req = new_mode;
	musb_writel(controller->musb->ctrl_base, USB_CTRL_AUTOREQ, new_mode);
}

static bool cppi41_configure_channel(struct dma_channel *channel,
				u16 packet_sz, u8 mode,
				dma_addr_t dma_addr, u32 len)
{
	struct cppi41_dma_channel *cppi41_channel = channel->private_data;
	struct dma_chan *dc = cppi41_channel->dc;
	struct dma_async_tx_descriptor *dma_desc;
	enum dma_transfer_direction direction;
	struct musb *musb = cppi41_channel->controller->musb;
	unsigned use_gen_rndis = 0;

	dev_dbg(musb->controller,
		"configure ep%d/%x packet_sz=%d, mode=%d, dma_addr=0x%llx, len=%d is_tx=%d\n",
		cppi41_channel->port_num, RNDIS_REG(cppi41_channel->port_num),
		packet_sz, mode, (unsigned long long) dma_addr,
		len, cppi41_channel->is_tx);

	cppi41_channel->buf_addr = dma_addr;
	cppi41_channel->total_len = len;
	cppi41_channel->transferred = 0;
	cppi41_channel->packet_sz = packet_sz;
	cppi41_channel->tx_zlp = (cppi41_channel->is_tx && mode) ? 1 : 0;

	/*
	 * Due to AM335x' Advisory 1.0.13 we are not allowed to transfer more
	 * than max packet size at a time.
	 */
	if (cppi41_channel->is_tx)
		use_gen_rndis = 1;

	if (use_gen_rndis) {
		/* RNDIS mode */
		if (len > packet_sz) {
			musb_writel(musb->ctrl_base,
				RNDIS_REG(cppi41_channel->port_num), len);
			/* gen rndis */
			cppi41_set_dma_mode(cppi41_channel,
					EP_MODE_DMA_GEN_RNDIS);

			/* auto req */
			cppi41_set_autoreq_mode(cppi41_channel,
					EP_MODE_AUTOREG_ALL_NEOP);
		} else {
			musb_writel(musb->ctrl_base,
					RNDIS_REG(cppi41_channel->port_num), 0);
			cppi41_set_dma_mode(cppi41_channel,
					EP_MODE_DMA_TRANSPARENT);
			cppi41_set_autoreq_mode(cppi41_channel,
					EP_MODE_AUTOREG_NONE);
		}
	} else {
		/* fallback mode */
		cppi41_set_dma_mode(cppi41_channel, EP_MODE_DMA_TRANSPARENT);
		cppi41_set_autoreq_mode(cppi41_channel, EP_MODE_AUTOREG_NONE);
		len = min_t(u32, packet_sz, len);
	}
	cppi41_channel->prog_len = len;
	direction = cppi41_channel->is_tx ? DMA_MEM_TO_DEV : DMA_DEV_TO_MEM;
	dma_desc = dmaengine_prep_slave_single(dc, dma_addr, len, direction,
			DMA_PREP_INTERRUPT | DMA_CTRL_ACK);
	if (!dma_desc)
		return false;

	dma_desc->callback = cppi41_dma_callback;
	dma_desc->callback_param = channel;
	cppi41_channel->cookie = dma_desc->tx_submit(dma_desc);
	cppi41_channel->channel.rx_packet_done = false;

	save_rx_toggle(cppi41_channel);
	dma_async_issue_pending(dc);
	return true;
}

static struct dma_channel *cppi41_dma_channel_allocate(struct dma_controller *c,
				struct musb_hw_ep *hw_ep, u8 is_tx)
{
	struct cppi41_dma_controller *controller = container_of(c,
			struct cppi41_dma_controller, controller);
	struct cppi41_dma_channel *cppi41_channel = NULL;
	u8 ch_num = hw_ep->epnum - 1;

	if (ch_num >= MUSB_DMA_NUM_CHANNELS)
		return NULL;

	if (is_tx)
		cppi41_channel = &controller->tx_channel[ch_num];
	else
		cppi41_channel = &controller->rx_channel[ch_num];

	if (!cppi41_channel->dc)
		return NULL;

	if (cppi41_channel->is_allocated)
		return NULL;

	cppi41_channel->hw_ep = hw_ep;
	cppi41_channel->is_allocated = 1;

	return &cppi41_channel->channel;
}

static void cppi41_dma_channel_release(struct dma_channel *channel)
{
	struct cppi41_dma_channel *cppi41_channel = channel->private_data;

	if (cppi41_channel->is_allocated) {
		cppi41_channel->is_allocated = 0;
		channel->status = MUSB_DMA_STATUS_FREE;
		channel->actual_len = 0;
	}
}

static int cppi41_dma_channel_program(struct dma_channel *channel,
				u16 packet_sz, u8 mode,
				dma_addr_t dma_addr, u32 len)
{
	int ret;
	struct cppi41_dma_channel *cppi41_channel = channel->private_data;
	int hb_mult = 0;

	BUG_ON(channel->status == MUSB_DMA_STATUS_UNKNOWN ||
		channel->status == MUSB_DMA_STATUS_BUSY);

	if (is_host_active(cppi41_channel->controller->musb)) {
		if (cppi41_channel->is_tx)
			hb_mult = cppi41_channel->hw_ep->out_qh->hb_mult;
		else
			hb_mult = cppi41_channel->hw_ep->in_qh->hb_mult;
	}

	channel->status = MUSB_DMA_STATUS_BUSY;
	channel->actual_len = 0;

	if (hb_mult)
		packet_sz = hb_mult * (packet_sz & 0x7FF);

	ret = cppi41_configure_channel(channel, packet_sz, mode, dma_addr, len);
	if (!ret)
		channel->status = MUSB_DMA_STATUS_FREE;

	return ret;
}

static int cppi41_is_compatible(struct dma_channel *channel, u16 maxpacket,
		void *buf, u32 length)
{
	struct cppi41_dma_channel *cppi41_channel = channel->private_data;
	struct cppi41_dma_controller *controller = cppi41_channel->controller;
	struct musb *musb = controller->musb;

	if (is_host_active(musb)) {
		WARN_ON(1);
		return 1;
	}
	if (cppi41_channel->hw_ep->ep_in.type != USB_ENDPOINT_XFER_BULK)
		return 0;
	if (cppi41_channel->is_tx)
		return 1;
	/* AM335x Advisory 1.0.13. No workaround for device RX mode */
	return 0;
}

static int cppi41_dma_channel_abort(struct dma_channel *channel)
{
	struct cppi41_dma_channel *cppi41_channel = channel->private_data;
	struct cppi41_dma_controller *controller = cppi41_channel->controller;
	struct musb *musb = controller->musb;
	void __iomem *epio = cppi41_channel->hw_ep->regs;
	int tdbit;
	int ret;
	unsigned is_tx;
	u16 csr;

	is_tx = cppi41_channel->is_tx;
	dev_dbg(musb->controller, "abort channel=%d, is_tx=%d\n",
			cppi41_channel->port_num, is_tx);

	if (cppi41_channel->channel.status == MUSB_DMA_STATUS_FREE)
		return 0;

	list_del_init(&cppi41_channel->tx_check);
	if (is_tx) {
		csr = musb_readw(epio, MUSB_TXCSR);
		csr &= ~MUSB_TXCSR_DMAENAB;
		musb_writew(epio, MUSB_TXCSR, csr);
	} else {
		csr = musb_readw(epio, MUSB_RXCSR);
		csr &= ~(MUSB_RXCSR_H_REQPKT | MUSB_RXCSR_DMAENAB);
		musb_writew(epio, MUSB_RXCSR, csr);

		csr = musb_readw(epio, MUSB_RXCSR);
		if (csr & MUSB_RXCSR_RXPKTRDY) {
			csr |= MUSB_RXCSR_FLUSHFIFO;
			musb_writew(epio, MUSB_RXCSR, csr);
			musb_writew(epio, MUSB_RXCSR, csr);
		}
	}

	tdbit = 1 << cppi41_channel->port_num;
	if (is_tx)
		tdbit <<= 16;

	do {
		musb_writel(musb->ctrl_base, USB_TDOWN, tdbit);
		ret = dmaengine_terminate_all(cppi41_channel->dc);
	} while (ret == -EAGAIN);

	musb_writel(musb->ctrl_base, USB_TDOWN, tdbit);

	if (is_tx) {
		csr = musb_readw(epio, MUSB_TXCSR);
		if (csr & MUSB_TXCSR_TXPKTRDY) {
			csr |= MUSB_TXCSR_FLUSHFIFO;
			musb_writew(epio, MUSB_TXCSR, csr);
		}
	}

	cppi41_channel->channel.status = MUSB_DMA_STATUS_FREE;
	return 0;
}

static void cppi41_release_all_dma_chans(struct cppi41_dma_controller *ctrl)
{
	struct dma_chan *dc;
	int i;

	for (i = 0; i < MUSB_DMA_NUM_CHANNELS; i++) {
		dc = ctrl->tx_channel[i].dc;
		if (dc)
			dma_release_channel(dc);
		dc = ctrl->rx_channel[i].dc;
		if (dc)
			dma_release_channel(dc);
	}
}

static void cppi41_dma_controller_stop(struct cppi41_dma_controller *controller)
{
	cppi41_release_all_dma_chans(controller);
}

static int cppi41_dma_controller_start(struct cppi41_dma_controller *controller)
{
	struct musb *musb = controller->musb;
	struct device *dev = musb->controller;
	struct device_node *np = dev->of_node;
	struct cppi41_dma_channel *cppi41_channel;
	int count;
	int i;
	int ret;

	count = of_property_count_strings(np, "dma-names");
	if (count < 0)
		return count;

	for (i = 0; i < count; i++) {
		struct dma_chan *dc;
		struct dma_channel *musb_dma;
		const char *str;
		unsigned is_tx;
		unsigned int port;

		ret = of_property_read_string_index(np, "dma-names", i, &str);
		if (ret)
			goto err;
		if (!strncmp(str, "tx", 2))
			is_tx = 1;
		else if (!strncmp(str, "rx", 2))
			is_tx = 0;
		else {
			dev_err(dev, "Wrong dmatype %s\n", str);
			goto err;
		}
		ret = kstrtouint(str + 2, 0, &port);
		if (ret)
			goto err;

		ret = -EINVAL;
		if (port > MUSB_DMA_NUM_CHANNELS || !port)
			goto err;
		if (is_tx)
			cppi41_channel = &controller->tx_channel[port - 1];
		else
			cppi41_channel = &controller->rx_channel[port - 1];

		cppi41_channel->controller = controller;
		cppi41_channel->port_num = port;
		cppi41_channel->is_tx = is_tx;
		INIT_LIST_HEAD(&cppi41_channel->tx_check);

		musb_dma = &cppi41_channel->channel;
		musb_dma->private_data = cppi41_channel;
		musb_dma->status = MUSB_DMA_STATUS_FREE;
		musb_dma->max_len = SZ_4M;

		dc = dma_request_slave_channel(dev, str);
		if (!dc) {
			dev_err(dev, "Failed to request %s.\n", str);
			ret = -EPROBE_DEFER;
			goto err;
		}
		cppi41_channel->dc = dc;
	}
	return 0;
err:
	cppi41_release_all_dma_chans(controller);
	return ret;
}

void dma_controller_destroy(struct dma_controller *c)
{
	struct cppi41_dma_controller *controller = container_of(c,
			struct cppi41_dma_controller, controller);

	hrtimer_cancel(&controller->early_tx);
	cppi41_dma_controller_stop(controller);
	kfree(controller);
}

struct dma_controller *dma_controller_create(struct musb *musb,
					void __iomem *base)
{
	struct cppi41_dma_controller *controller;
	int ret = 0;

	if (!musb->controller->of_node) {
		dev_err(musb->controller, "Need DT for the DMA engine.\n");
		return NULL;
	}

	controller = kzalloc(sizeof(*controller), GFP_KERNEL);
	if (!controller)
		goto kzalloc_fail;

	hrtimer_init(&controller->early_tx, CLOCK_MONOTONIC, HRTIMER_MODE_REL);
	controller->early_tx.function = cppi41_recheck_tx_req;
	INIT_LIST_HEAD(&controller->early_tx_list);
	controller->musb = musb;

	controller->controller.channel_alloc = cppi41_dma_channel_allocate;
	controller->controller.channel_release = cppi41_dma_channel_release;
	controller->controller.channel_program = cppi41_dma_channel_program;
	controller->controller.channel_abort = cppi41_dma_channel_abort;
	controller->controller.is_compatible = cppi41_is_compatible;

	ret = cppi41_dma_controller_start(controller);
	if (ret)
		goto plat_get_fail;
	return &controller->controller;

plat_get_fail:
	kfree(controller);
kzalloc_fail:
	if (ret == -EPROBE_DEFER)
		return ERR_PTR(ret);
	return NULL;
}<|MERGE_RESOLUTION|>--- conflicted
+++ resolved
@@ -39,10 +39,7 @@
 	u32 transferred;
 	u32 packet_sz;
 	struct list_head tx_check;
-<<<<<<< HEAD
-=======
 	int tx_zlp;
->>>>>>> 9e82bf01
 };
 
 #define MUSB_DMA_NUM_CHANNELS 15
@@ -137,8 +134,6 @@
 			cppi41_channel->transferred;
 		cppi41_channel->channel.status = MUSB_DMA_STATUS_FREE;
 		cppi41_channel->channel.rx_packet_done = true;
-<<<<<<< HEAD
-=======
 
 		/*
 		 * transmit ZLP using PIO mode for transfers which size is
@@ -150,7 +145,6 @@
 			csr = MUSB_TXCSR_MODE | MUSB_TXCSR_TXPKTRDY;
 			musb_writew(epio, MUSB_TXCSR, csr);
 		}
->>>>>>> 9e82bf01
 		musb_dma_completion(musb, hw_ep->epnum, cppi41_channel->is_tx);
 	} else {
 		/* next iteration, reload */
