/*
 * Copyright © 2006-2016 Intel Corporation
 *
 * Permission is hereby granted, free of charge, to any person obtaining a
 * copy of this software and associated documentation files (the "Software"),
 * to deal in the Software without restriction, including without limitation
 * the rights to use, copy, modify, merge, publish, distribute, sublicense,
 * and/or sell copies of the Software, and to permit persons to whom the
 * Software is furnished to do so, subject to the following conditions:
 *
 * The above copyright notice and this permission notice (including the next
 * paragraph) shall be included in all copies or substantial portions of the
 * Software.
 *
 * THE SOFTWARE IS PROVIDED "AS IS", WITHOUT WARRANTY OF ANY KIND, EXPRESS OR
 * IMPLIED, INCLUDING BUT NOT LIMITED TO THE WARRANTIES OF MERCHANTABILITY,
 * FITNESS FOR A PARTICULAR PURPOSE AND NONINFRINGEMENT.  IN NO EVENT SHALL
 * THE AUTHORS OR COPYRIGHT HOLDERS BE LIABLE FOR ANY CLAIM, DAMAGES OR OTHER
 * LIABILITY, WHETHER IN AN ACTION OF CONTRACT, TORT OR OTHERWISE, ARISING FROM,
 * OUT OF OR IN CONNECTION WITH THE SOFTWARE OR THE USE OR OTHER DEALINGS IN THE
 * SOFTWARE.
 *
 * Authors:
 *    Eric Anholt <eric@anholt.net>
 *
 */

/*
 * This information is private to VBT parsing in intel_bios.c.
 *
 * Please do NOT include anywhere else.
 */
#ifndef _INTEL_BIOS_PRIVATE
#error "intel_vbt_defs.h is private to intel_bios.c"
#endif

#ifndef _INTEL_VBT_DEFS_H_
#define _INTEL_VBT_DEFS_H_

#include "intel_bios.h"

/**
 * struct vbt_header - VBT Header structure
 * @signature:		VBT signature, always starts with "$VBT"
 * @version:		Version of this structure
 * @header_size:	Size of this structure
 * @vbt_size:		Size of VBT (VBT Header, BDB Header and data blocks)
 * @vbt_checksum:	Checksum
 * @reserved0:		Reserved
 * @bdb_offset:		Offset of &struct bdb_header from beginning of VBT
 * @aim_offset:		Offsets of add-in data blocks from beginning of VBT
 */
struct vbt_header {
	u8 signature[20];
	u16 version;
	u16 header_size;
	u16 vbt_size;
	u8 vbt_checksum;
	u8 reserved0;
	u32 bdb_offset;
	u32 aim_offset[4];
} __packed;

/**
 * struct bdb_header - BDB Header structure
 * @signature:		BDB signature "BIOS_DATA_BLOCK"
 * @version:		Version of the data block definitions
 * @header_size:	Size of this structure
 * @bdb_size:		Size of BDB (BDB Header and data blocks)
 */
struct bdb_header {
	u8 signature[16];
	u16 version;
	u16 header_size;
	u16 bdb_size;
} __packed;

/* strictly speaking, this is a "skip" block, but it has interesting info */
struct vbios_data {
	u8 type; /* 0 == desktop, 1 == mobile */
	u8 relstage;
	u8 chipset;
	u8 lvds_present:1;
	u8 tv_present:1;
	u8 rsvd2:6; /* finish byte */
	u8 rsvd3[4];
	u8 signon[155];
	u8 copyright[61];
	u16 code_segment;
	u8 dos_boot_mode;
	u8 bandwidth_percent;
	u8 rsvd4; /* popup memory size */
	u8 resize_pci_bios;
	u8 rsvd5; /* is crt already on ddc2 */
} __packed;

/*
 * There are several types of BIOS data blocks (BDBs), each block has
 * an ID and size in the first 3 bytes (ID in first, size in next 2).
 * Known types are listed below.
 */
#define BDB_GENERAL_FEATURES	  1
#define BDB_GENERAL_DEFINITIONS	  2
#define BDB_OLD_TOGGLE_LIST	  3
#define BDB_MODE_SUPPORT_LIST	  4
#define BDB_GENERIC_MODE_TABLE	  5
#define BDB_EXT_MMIO_REGS	  6
#define BDB_SWF_IO		  7
#define BDB_SWF_MMIO		  8
#define BDB_PSR			  9
#define BDB_MODE_REMOVAL_TABLE	 10
#define BDB_CHILD_DEVICE_TABLE	 11
#define BDB_DRIVER_FEATURES	 12
#define BDB_DRIVER_PERSISTENCE	 13
#define BDB_EXT_TABLE_PTRS	 14
#define BDB_DOT_CLOCK_OVERRIDE	 15
#define BDB_DISPLAY_SELECT	 16
/* 17 rsvd */
#define BDB_DRIVER_ROTATION	 18
#define BDB_DISPLAY_REMOVE	 19
#define BDB_OEM_CUSTOM		 20
#define BDB_EFP_LIST		 21 /* workarounds for VGA hsync/vsync */
#define BDB_SDVO_LVDS_OPTIONS	 22
#define BDB_SDVO_PANEL_DTDS	 23
#define BDB_SDVO_LVDS_PNP_IDS	 24
#define BDB_SDVO_LVDS_POWER_SEQ	 25
#define BDB_TV_OPTIONS		 26
#define BDB_EDP			 27
#define BDB_LVDS_OPTIONS	 40
#define BDB_LVDS_LFP_DATA_PTRS	 41
#define BDB_LVDS_LFP_DATA	 42
#define BDB_LVDS_BACKLIGHT	 43
#define BDB_LVDS_POWER		 44
#define BDB_MIPI_CONFIG		 52
#define BDB_MIPI_SEQUENCE	 53
#define BDB_SKIP		254 /* VBIOS private block, ignore */

struct bdb_general_features {
        /* bits 1 */
	u8 panel_fitting:2;
	u8 flexaim:1;
	u8 msg_enable:1;
	u8 clear_screen:3;
	u8 color_flip:1;

        /* bits 2 */
	u8 download_ext_vbt:1;
	u8 enable_ssc:1;
	u8 ssc_freq:1;
	u8 enable_lfp_on_override:1;
	u8 disable_ssc_ddt:1;
	u8 underscan_vga_timings:1;
	u8 display_clock_mode:1;
	u8 vbios_hotplug_support:1;

        /* bits 3 */
	u8 disable_smooth_vision:1;
	u8 single_dvi:1;
	u8 rotate_180:1;					/* 181 */
	u8 fdi_rx_polarity_inverted:1;
	u8 vbios_extended_mode:1;				/* 160 */
	u8 copy_ilfp_dtd_to_sdvo_lvds_dtd:1;			/* 160 */
	u8 panel_best_fit_timing:1;				/* 160 */
	u8 ignore_strap_state:1;				/* 160 */

        /* bits 4 */
	u8 legacy_monitor_detect;

        /* bits 5 */
	u8 int_crt_support:1;
	u8 int_tv_support:1;
	u8 int_efp_support:1;
	u8 dp_ssc_enable:1;	/* PCH attached eDP supports SSC */
	u8 dp_ssc_freq:1;	/* SSC freq for PCH attached eDP */
	u8 dp_ssc_dongle_supported:1;
	u8 rsvd11:2; /* finish byte */
} __packed;

/* pre-915 */
#define GPIO_PIN_DVI_LVDS	0x03 /* "DVI/LVDS DDC GPIO pins" */
#define GPIO_PIN_ADD_I2C	0x05 /* "ADDCARD I2C GPIO pins" */
#define GPIO_PIN_ADD_DDC	0x04 /* "ADDCARD DDC GPIO pins" */
#define GPIO_PIN_ADD_DDC_I2C	0x06 /* "ADDCARD DDC/I2C GPIO pins" */

/* Pre 915 */
#define DEVICE_TYPE_NONE	0x00
#define DEVICE_TYPE_CRT		0x01
#define DEVICE_TYPE_TV		0x09
#define DEVICE_TYPE_EFP		0x12
#define DEVICE_TYPE_LFP		0x22
/* On 915+ */
#define DEVICE_TYPE_CRT_DPMS		0x6001
#define DEVICE_TYPE_CRT_DPMS_HOTPLUG	0x4001
#define DEVICE_TYPE_TV_COMPOSITE	0x0209
#define DEVICE_TYPE_TV_MACROVISION	0x0289
#define DEVICE_TYPE_TV_RF_COMPOSITE	0x020c
#define DEVICE_TYPE_TV_SVIDEO_COMPOSITE	0x0609
#define DEVICE_TYPE_TV_SCART		0x0209
#define DEVICE_TYPE_TV_CODEC_HOTPLUG_PWR 0x6009
#define DEVICE_TYPE_EFP_HOTPLUG_PWR	0x6012
#define DEVICE_TYPE_EFP_DVI_HOTPLUG_PWR	0x6052
#define DEVICE_TYPE_EFP_DVI_I		0x6053
#define DEVICE_TYPE_EFP_DVI_D_DUAL	0x6152
#define DEVICE_TYPE_EFP_DVI_D_HDCP	0x60d2
#define DEVICE_TYPE_OPENLDI_HOTPLUG_PWR	0x6062
#define DEVICE_TYPE_OPENLDI_DUALPIX	0x6162
#define DEVICE_TYPE_LFP_PANELLINK	0x5012
#define DEVICE_TYPE_LFP_CMOS_PWR	0x5042
#define DEVICE_TYPE_LFP_LVDS_PWR	0x5062
#define DEVICE_TYPE_LFP_LVDS_DUAL	0x5162
#define DEVICE_TYPE_LFP_LVDS_DUAL_HDCP	0x51e2

/* Add the device class for LFP, TV, HDMI */
#define DEVICE_TYPE_INT_LFP		0x1022
#define DEVICE_TYPE_INT_TV		0x1009
#define DEVICE_TYPE_HDMI		0x60D2
#define DEVICE_TYPE_DP			0x68C6
#define DEVICE_TYPE_DP_DUAL_MODE	0x60D6
#define DEVICE_TYPE_eDP			0x78C6

#define DEVICE_TYPE_CLASS_EXTENSION	(1 << 15)
#define DEVICE_TYPE_POWER_MANAGEMENT	(1 << 14)
#define DEVICE_TYPE_HOTPLUG_SIGNALING	(1 << 13)
#define DEVICE_TYPE_INTERNAL_CONNECTOR	(1 << 12)
#define DEVICE_TYPE_NOT_HDMI_OUTPUT	(1 << 11)
#define DEVICE_TYPE_MIPI_OUTPUT		(1 << 10)
#define DEVICE_TYPE_COMPOSITE_OUTPUT	(1 << 9)
#define DEVICE_TYPE_DUAL_CHANNEL	(1 << 8)
#define DEVICE_TYPE_HIGH_SPEED_LINK	(1 << 6)
#define DEVICE_TYPE_LVDS_SINGALING	(1 << 5)
#define DEVICE_TYPE_TMDS_DVI_SIGNALING	(1 << 4)
#define DEVICE_TYPE_VIDEO_SIGNALING	(1 << 3)
#define DEVICE_TYPE_DISPLAYPORT_OUTPUT	(1 << 2)
#define DEVICE_TYPE_DIGITAL_OUTPUT	(1 << 1)
#define DEVICE_TYPE_ANALOG_OUTPUT	(1 << 0)

/*
 * Bits we care about when checking for DEVICE_TYPE_eDP. Depending on the
 * system, the other bits may or may not be set for eDP outputs.
 */
#define DEVICE_TYPE_eDP_BITS \
	(DEVICE_TYPE_INTERNAL_CONNECTOR |	\
	 DEVICE_TYPE_MIPI_OUTPUT |		\
	 DEVICE_TYPE_COMPOSITE_OUTPUT |		\
	 DEVICE_TYPE_DUAL_CHANNEL |		\
	 DEVICE_TYPE_LVDS_SINGALING |		\
	 DEVICE_TYPE_TMDS_DVI_SIGNALING |	\
	 DEVICE_TYPE_VIDEO_SIGNALING |		\
	 DEVICE_TYPE_DISPLAYPORT_OUTPUT |	\
	 DEVICE_TYPE_ANALOG_OUTPUT)

#define DEVICE_TYPE_DP_DUAL_MODE_BITS \
	(DEVICE_TYPE_INTERNAL_CONNECTOR |	\
	 DEVICE_TYPE_MIPI_OUTPUT |		\
	 DEVICE_TYPE_COMPOSITE_OUTPUT |		\
	 DEVICE_TYPE_LVDS_SINGALING |		\
	 DEVICE_TYPE_TMDS_DVI_SIGNALING |	\
	 DEVICE_TYPE_VIDEO_SIGNALING |		\
	 DEVICE_TYPE_DISPLAYPORT_OUTPUT |	\
	 DEVICE_TYPE_DIGITAL_OUTPUT |		\
	 DEVICE_TYPE_ANALOG_OUTPUT)

#define DEVICE_CFG_NONE		0x00
#define DEVICE_CFG_12BIT_DVOB	0x01
#define DEVICE_CFG_12BIT_DVOC	0x02
#define DEVICE_CFG_24BIT_DVOBC	0x09
#define DEVICE_CFG_24BIT_DVOCB	0x0a
#define DEVICE_CFG_DUAL_DVOB	0x11
#define DEVICE_CFG_DUAL_DVOC	0x12
#define DEVICE_CFG_DUAL_DVOBC	0x13
#define DEVICE_CFG_DUAL_LINK_DVOBC	0x19
#define DEVICE_CFG_DUAL_LINK_DVOCB	0x1a

#define DEVICE_WIRE_NONE	0x00
#define DEVICE_WIRE_DVOB	0x01
#define DEVICE_WIRE_DVOC	0x02
#define DEVICE_WIRE_DVOBC	0x03
#define DEVICE_WIRE_DVOBB	0x05
#define DEVICE_WIRE_DVOCC	0x06
#define DEVICE_WIRE_DVOB_MASTER 0x0d
#define DEVICE_WIRE_DVOC_MASTER 0x0e

/* dvo_port pre BDB 155 */
#define DEVICE_PORT_DVOA	0x00 /* none on 845+ */
#define DEVICE_PORT_DVOB	0x01
#define DEVICE_PORT_DVOC	0x02

/* dvo_port BDB 155+ */
#define DVO_PORT_HDMIA		0
#define DVO_PORT_HDMIB		1
#define DVO_PORT_HDMIC		2
#define DVO_PORT_HDMID		3
#define DVO_PORT_LVDS		4
#define DVO_PORT_TV		5
#define DVO_PORT_CRT		6
#define DVO_PORT_DPB		7
#define DVO_PORT_DPC		8
#define DVO_PORT_DPD		9
#define DVO_PORT_DPA		10
#define DVO_PORT_DPE		11				/* 193 */
#define DVO_PORT_HDMIE		12				/* 193 */
#define DVO_PORT_MIPIA		21				/* 171 */
#define DVO_PORT_MIPIB		22				/* 171 */
#define DVO_PORT_MIPIC		23				/* 171 */
#define DVO_PORT_MIPID		24				/* 171 */

<<<<<<< HEAD
=======
#define HDMI_MAX_DATA_RATE_PLATFORM	0			/* 204 */
#define HDMI_MAX_DATA_RATE_297		1			/* 204 */
#define HDMI_MAX_DATA_RATE_165		2			/* 204 */

>>>>>>> 661e50bc
#define LEGACY_CHILD_DEVICE_CONFIG_SIZE		33

/* DDC Bus DDI Type 155+ */
enum vbt_gmbus_ddi {
	DDC_BUS_DDI_B = 0x1,
	DDC_BUS_DDI_C,
	DDC_BUS_DDI_D,
	DDC_BUS_DDI_F,
};

/*
 * The child device config, aka the display device data structure, provides a
 * description of a port and its configuration on the platform.
 *
 * The child device config size has been increased, and fields have been added
 * and their meaning has changed over time. Care must be taken when accessing
 * basically any of the fields to ensure the correct interpretation for the BDB
 * version in question.
 *
 * When we copy the child device configs to dev_priv->vbt.child_dev, we reserve
 * space for the full structure below, and initialize the tail not actually
 * present in VBT to zeros. Accessing those fields is fine, as long as the
 * default zero is taken into account, again according to the BDB version.
 *
 * BDB versions 155 and below are considered legacy, and version 155 seems to be
 * a baseline for some of the VBT documentation. When adding new fields, please
 * include the BDB version when the field was added, if it's above that.
 */
struct child_device_config {
	u16 handle;
	u16 device_type; /* See DEVICE_TYPE_* above */

	union {
		u8  device_id[10]; /* ascii string */
		struct {
			u8 i2c_speed;
			u8 dp_onboard_redriver;			/* 158 */
			u8 dp_ondock_redriver;			/* 158 */
<<<<<<< HEAD
			u8 hdmi_level_shifter_value:4;		/* 169 */
			u8 hdmi_max_data_rate:4;		/* 204 */
=======
			u8 hdmi_level_shifter_value:5;		/* 169 */
			u8 hdmi_max_data_rate:3;		/* 204 */
>>>>>>> 661e50bc
			u16 dtd_buf_ptr;			/* 161 */
			u8 edidless_efp:1;			/* 161 */
			u8 compression_enable:1;		/* 198 */
			u8 compression_method:1;		/* 198 */
			u8 ganged_edp:1;			/* 202 */
			u8 reserved0:4;
			u8 compression_structure_index:4;	/* 198 */
			u8 reserved1:4;
			u8 slave_port;				/* 202 */
			u8 reserved2;
		} __packed;
	} __packed;

	u16 addin_offset;
	u8 dvo_port; /* See DEVICE_PORT_* and DVO_PORT_* above */
	u8 i2c_pin;
	u8 slave_addr;
	u8 ddc_pin;
	u16 edid_ptr;
	u8 dvo_cfg; /* See DEVICE_CFG_* above */

	union {
		struct {
			u8 dvo2_port;
			u8 i2c2_pin;
			u8 slave2_addr;
			u8 ddc2_pin;
		} __packed;
		struct {
			u8 efp_routed:1;			/* 158 */
			u8 lane_reversal:1;			/* 184 */
			u8 lspcon:1;				/* 192 */
			u8 iboost:1;				/* 196 */
			u8 hpd_invert:1;			/* 196 */
			u8 flag_reserved:3;
			u8 hdmi_support:1;			/* 158 */
			u8 dp_support:1;			/* 158 */
			u8 tmds_support:1;			/* 158 */
			u8 support_reserved:5;
			u8 aux_channel;
			u8 dongle_detect;
		} __packed;
	} __packed;

	u8 pipe_cap:2;
	u8 sdvo_stall:1;					/* 158 */
	u8 hpd_status:2;
	u8 integrated_encoder:1;
	u8 capabilities_reserved:2;
	u8 dvo_wiring; /* See DEVICE_WIRE_* above */

	union {
		u8 dvo2_wiring;
		u8 mipi_bridge_type;				/* 171 */
	} __packed;

	u16 extended_type;
	u8 dvo_function;
	u8 dp_usb_type_c:1;					/* 195 */
	u8 flags2_reserved:7;					/* 195 */
	u8 dp_gpio_index;					/* 195 */
	u16 dp_gpio_pin_num;					/* 195 */
	u8 dp_iboost_level:4;					/* 196 */
	u8 hdmi_iboost_level:4;					/* 196 */
<<<<<<< HEAD
=======
	u8 dp_max_link_rate:2;					/* 216 CNL+ */
	u8 dp_max_link_rate_reserved:6;				/* 216 */
>>>>>>> 661e50bc
} __packed;

struct bdb_general_definitions {
	/* DDC GPIO */
	u8 crt_ddc_gmbus_pin;

	/* DPMS bits */
	u8 dpms_acpi:1;
	u8 skip_boot_crt_detect:1;
	u8 dpms_aim:1;
	u8 rsvd1:5; /* finish byte */

	/* boot device bits */
	u8 boot_display[2];
	u8 child_dev_size;

	/*
	 * Device info:
	 * If TV is present, it'll be at devices[0].
	 * LVDS will be next, either devices[0] or [1], if present.
	 * On some platforms the number of device is 6. But could be as few as
	 * 4 if both TV and LVDS are missing.
	 * And the device num is related with the size of general definition
	 * block. It is obtained by using the following formula:
	 * number = (block_size - sizeof(bdb_general_definitions))/
	 *	     defs->child_dev_size;
	 */
	uint8_t devices[0];
} __packed;

/* Mask for DRRS / Panel Channel / SSC / BLT control bits extraction */
#define MODE_MASK		0x3

struct bdb_lvds_options {
	u8 panel_type;
	u8 rsvd1;
	/* LVDS capabilities, stored in a dword */
	u8 pfit_mode:2;
	u8 pfit_text_mode_enhanced:1;
	u8 pfit_gfx_mode_enhanced:1;
	u8 pfit_ratio_auto:1;
	u8 pixel_dither:1;
	u8 lvds_edid:1;
	u8 rsvd2:1;
	u8 rsvd4;
	/* LVDS Panel channel bits stored here */
	u32 lvds_panel_channel_bits;
	/* LVDS SSC (Spread Spectrum Clock) bits stored here. */
	u16 ssc_bits;
	u16 ssc_freq;
	u16 ssc_ddt;
	/* Panel color depth defined here */
	u16 panel_color_depth;
	/* LVDS panel type bits stored here */
	u32 dps_panel_type_bits;
	/* LVDS backlight control type bits stored here */
	u32 blt_control_type_bits;
} __packed;

/* LFP pointer table contains entries to the struct below */
struct bdb_lvds_lfp_data_ptr {
	u16 fp_timing_offset; /* offsets are from start of bdb */
	u8 fp_table_size;
	u16 dvo_timing_offset;
	u8 dvo_table_size;
	u16 panel_pnp_id_offset;
	u8 pnp_table_size;
} __packed;

struct bdb_lvds_lfp_data_ptrs {
	u8 lvds_entries; /* followed by one or more lvds_data_ptr structs */
	struct bdb_lvds_lfp_data_ptr ptr[16];
} __packed;

/* LFP data has 3 blocks per entry */
struct lvds_fp_timing {
	u16 x_res;
	u16 y_res;
	u32 lvds_reg;
	u32 lvds_reg_val;
	u32 pp_on_reg;
	u32 pp_on_reg_val;
	u32 pp_off_reg;
	u32 pp_off_reg_val;
	u32 pp_cycle_reg;
	u32 pp_cycle_reg_val;
	u32 pfit_reg;
	u32 pfit_reg_val;
	u16 terminator;
} __packed;

struct lvds_dvo_timing {
	u16 clock;		/**< In 10khz */
	u8 hactive_lo;
	u8 hblank_lo;
	u8 hblank_hi:4;
	u8 hactive_hi:4;
	u8 vactive_lo;
	u8 vblank_lo;
	u8 vblank_hi:4;
	u8 vactive_hi:4;
	u8 hsync_off_lo;
	u8 hsync_pulse_width_lo;
	u8 vsync_pulse_width_lo:4;
	u8 vsync_off_lo:4;
	u8 vsync_pulse_width_hi:2;
	u8 vsync_off_hi:2;
	u8 hsync_pulse_width_hi:2;
	u8 hsync_off_hi:2;
	u8 himage_lo;
	u8 vimage_lo;
	u8 vimage_hi:4;
	u8 himage_hi:4;
	u8 h_border;
	u8 v_border;
	u8 rsvd1:3;
	u8 digital:2;
	u8 vsync_positive:1;
	u8 hsync_positive:1;
	u8 non_interlaced:1;
} __packed;

struct lvds_pnp_id {
	u16 mfg_name;
	u16 product_code;
	u32 serial;
	u8 mfg_week;
	u8 mfg_year;
} __packed;

struct bdb_lvds_lfp_data_entry {
	struct lvds_fp_timing fp_timing;
	struct lvds_dvo_timing dvo_timing;
	struct lvds_pnp_id pnp_id;
} __packed;

struct bdb_lvds_lfp_data {
	struct bdb_lvds_lfp_data_entry data[16];
} __packed;

#define BDB_BACKLIGHT_TYPE_NONE	0
#define BDB_BACKLIGHT_TYPE_PWM	2

struct bdb_lfp_backlight_data_entry {
	u8 type:2;
	u8 active_low_pwm:1;
	u8 obsolete1:5;
	u16 pwm_freq_hz;
	u8 min_brightness;
	u8 obsolete2;
	u8 obsolete3;
} __packed;

struct bdb_lfp_backlight_control_method {
	u8 type:4;
	u8 controller:4;
} __packed;

struct bdb_lfp_backlight_data {
	u8 entry_size;
	struct bdb_lfp_backlight_data_entry data[16];
	u8 level[16];
	struct bdb_lfp_backlight_control_method backlight_control[16];
} __packed;

struct aimdb_header {
	char signature[16];
	char oem_device[20];
	u16 aimdb_version;
	u16 aimdb_header_size;
	u16 aimdb_size;
} __packed;

struct aimdb_block {
	u8 aimdb_id;
	u16 aimdb_size;
} __packed;

struct vch_panel_data {
	u16 fp_timing_offset;
	u8 fp_timing_size;
	u16 dvo_timing_offset;
	u8 dvo_timing_size;
	u16 text_fitting_offset;
	u8 text_fitting_size;
	u16 graphics_fitting_offset;
	u8 graphics_fitting_size;
} __packed;

struct vch_bdb_22 {
	struct aimdb_block aimdb_block;
	struct vch_panel_data panels[16];
} __packed;

struct bdb_sdvo_lvds_options {
	u8 panel_backlight;
	u8 h40_set_panel_type;
	u8 panel_type;
	u8 ssc_clk_freq;
	u16 als_low_trip;
	u16 als_high_trip;
	u8 sclalarcoeff_tab_row_num;
	u8 sclalarcoeff_tab_row_size;
	u8 coefficient[8];
	u8 panel_misc_bits_1;
	u8 panel_misc_bits_2;
	u8 panel_misc_bits_3;
	u8 panel_misc_bits_4;
} __packed;


#define BDB_DRIVER_FEATURE_NO_LVDS		0
#define BDB_DRIVER_FEATURE_INT_LVDS		1
#define BDB_DRIVER_FEATURE_SDVO_LVDS		2
#define BDB_DRIVER_FEATURE_EDP			3

struct bdb_driver_features {
	u8 boot_dev_algorithm:1;
	u8 block_display_switch:1;
	u8 allow_display_switch:1;
	u8 hotplug_dvo:1;
	u8 dual_view_zoom:1;
	u8 int15h_hook:1;
	u8 sprite_in_clone:1;
	u8 primary_lfp_id:1;

	u16 boot_mode_x;
	u16 boot_mode_y;
	u8 boot_mode_bpp;
	u8 boot_mode_refresh;

	u16 enable_lfp_primary:1;
	u16 selective_mode_pruning:1;
	u16 dual_frequency:1;
	u16 render_clock_freq:1; /* 0: high freq; 1: low freq */
	u16 nt_clone_support:1;
	u16 power_scheme_ui:1; /* 0: CUI; 1: 3rd party */
	u16 sprite_display_assign:1; /* 0: secondary; 1: primary */
	u16 cui_aspect_scaling:1;
	u16 preserve_aspect_ratio:1;
	u16 sdvo_device_power_down:1;
	u16 crt_hotplug:1;
	u16 lvds_config:2;
	u16 tv_hotplug:1;
	u16 hdmi_config:2;

	u8 static_display:1;
	u8 reserved2:7;
	u16 legacy_crt_max_x;
	u16 legacy_crt_max_y;
	u8 legacy_crt_max_refresh;

	u8 hdmi_termination;
	u8 custom_vbt_version;
	/* Driver features data block */
	u16 rmpm_enabled:1;
	u16 s2ddt_enabled:1;
	u16 dpst_enabled:1;
	u16 bltclt_enabled:1;
	u16 adb_enabled:1;
	u16 drrs_enabled:1;
	u16 grs_enabled:1;
	u16 gpmt_enabled:1;
	u16 tbt_enabled:1;
	u16 psr_enabled:1;
	u16 ips_enabled:1;
	u16 reserved3:4;
	u16 pc_feature_valid:1;
} __packed;

#define EDP_18BPP	0
#define EDP_24BPP	1
#define EDP_30BPP	2
#define EDP_RATE_1_62	0
#define EDP_RATE_2_7	1
#define EDP_LANE_1	0
#define EDP_LANE_2	1
#define EDP_LANE_4	3
#define EDP_PREEMPHASIS_NONE	0
#define EDP_PREEMPHASIS_3_5dB	1
#define EDP_PREEMPHASIS_6dB	2
#define EDP_PREEMPHASIS_9_5dB	3
#define EDP_VSWING_0_4V		0
#define EDP_VSWING_0_6V		1
#define EDP_VSWING_0_8V		2
#define EDP_VSWING_1_2V		3


struct edp_fast_link_params {
	u8 rate:4;
	u8 lanes:4;
	u8 preemphasis:4;
	u8 vswing:4;
} __packed;

struct edp_pwm_delays {
	u16 pwm_on_to_backlight_enable;
	u16 backlight_disable_to_pwm_off;
} __packed;

struct edp_full_link_params {
	u8 preemphasis:4;
	u8 vswing:4;
} __packed;

struct bdb_edp {
	struct edp_power_seq power_seqs[16];
	u32 color_depth;
	struct edp_fast_link_params fast_link_params[16];
	u32 sdrrs_msa_timing_delay;

	/* ith bit indicates enabled/disabled for (i+1)th panel */
	u16 edp_s3d_feature;					/* 162 */
	u16 edp_t3_optimization;				/* 165 */
	u64 edp_vswing_preemph;					/* 173 */
	u16 fast_link_training;					/* 182 */
	u16 dpcd_600h_write_required;				/* 185 */
	struct edp_pwm_delays pwm_delays[16];			/* 186 */
	u16 full_link_params_provided;				/* 199 */
	struct edp_full_link_params full_link_params[16];	/* 199 */
} __packed;

struct psr_table {
	/* Feature bits */
	u8 full_link:1;
	u8 require_aux_to_wakeup:1;
	u8 feature_bits_rsvd:6;

	/* Wait times */
	u8 idle_frames:4;
	u8 lines_to_wait:3;
	u8 wait_times_rsvd:1;

	/* TP wake up time in multiple of 100 */
	u16 tp1_wakeup_time;
	u16 tp2_tp3_wakeup_time;
} __packed;

struct bdb_psr {
	struct psr_table psr_table[16];
} __packed;

/*
 * Driver<->VBIOS interaction occurs through scratch bits in
 * GR18 & SWF*.
 */

/* GR18 bits are set on display switch and hotkey events */
#define GR18_DRIVER_SWITCH_EN	(1<<7) /* 0: VBIOS control, 1: driver control */
#define GR18_HOTKEY_MASK	0x78 /* See also SWF4 15:0 */
#define   GR18_HK_NONE		(0x0<<3)
#define   GR18_HK_LFP_STRETCH	(0x1<<3)
#define   GR18_HK_TOGGLE_DISP	(0x2<<3)
#define   GR18_HK_DISP_SWITCH	(0x4<<3) /* see SWF14 15:0 for what to enable */
#define   GR18_HK_POPUP_DISABLED (0x6<<3)
#define   GR18_HK_POPUP_ENABLED	(0x7<<3)
#define   GR18_HK_PFIT		(0x8<<3)
#define   GR18_HK_APM_CHANGE	(0xa<<3)
#define   GR18_HK_MULTIPLE	(0xc<<3)
#define GR18_USER_INT_EN	(1<<2)
#define GR18_A0000_FLUSH_EN	(1<<1)
#define GR18_SMM_EN		(1<<0)

/* Set by driver, cleared by VBIOS */
#define SWF00_YRES_SHIFT	16
#define SWF00_XRES_SHIFT	0
#define SWF00_RES_MASK		0xffff

/* Set by VBIOS at boot time and driver at runtime */
#define SWF01_TV2_FORMAT_SHIFT	8
#define SWF01_TV1_FORMAT_SHIFT	0
#define SWF01_TV_FORMAT_MASK	0xffff

#define SWF10_VBIOS_BLC_I2C_EN	(1<<29)
#define SWF10_GTT_OVERRIDE_EN	(1<<28)
#define SWF10_LFP_DPMS_OVR	(1<<27) /* override DPMS on display switch */
#define SWF10_ACTIVE_TOGGLE_LIST_MASK (7<<24)
#define   SWF10_OLD_TOGGLE	0x0
#define   SWF10_TOGGLE_LIST_1	0x1
#define   SWF10_TOGGLE_LIST_2	0x2
#define   SWF10_TOGGLE_LIST_3	0x3
#define   SWF10_TOGGLE_LIST_4	0x4
#define SWF10_PANNING_EN	(1<<23)
#define SWF10_DRIVER_LOADED	(1<<22)
#define SWF10_EXTENDED_DESKTOP	(1<<21)
#define SWF10_EXCLUSIVE_MODE	(1<<20)
#define SWF10_OVERLAY_EN	(1<<19)
#define SWF10_PLANEB_HOLDOFF	(1<<18)
#define SWF10_PLANEA_HOLDOFF	(1<<17)
#define SWF10_VGA_HOLDOFF	(1<<16)
#define SWF10_ACTIVE_DISP_MASK	0xffff
#define   SWF10_PIPEB_LFP2	(1<<15)
#define   SWF10_PIPEB_EFP2	(1<<14)
#define   SWF10_PIPEB_TV2	(1<<13)
#define   SWF10_PIPEB_CRT2	(1<<12)
#define   SWF10_PIPEB_LFP	(1<<11)
#define   SWF10_PIPEB_EFP	(1<<10)
#define   SWF10_PIPEB_TV	(1<<9)
#define   SWF10_PIPEB_CRT	(1<<8)
#define   SWF10_PIPEA_LFP2	(1<<7)
#define   SWF10_PIPEA_EFP2	(1<<6)
#define   SWF10_PIPEA_TV2	(1<<5)
#define   SWF10_PIPEA_CRT2	(1<<4)
#define   SWF10_PIPEA_LFP	(1<<3)
#define   SWF10_PIPEA_EFP	(1<<2)
#define   SWF10_PIPEA_TV	(1<<1)
#define   SWF10_PIPEA_CRT	(1<<0)

#define SWF11_MEMORY_SIZE_SHIFT	16
#define SWF11_SV_TEST_EN	(1<<15)
#define SWF11_IS_AGP		(1<<14)
#define SWF11_DISPLAY_HOLDOFF	(1<<13)
#define SWF11_DPMS_REDUCED	(1<<12)
#define SWF11_IS_VBE_MODE	(1<<11)
#define SWF11_PIPEB_ACCESS	(1<<10) /* 0 here means pipe a */
#define SWF11_DPMS_MASK		0x07
#define   SWF11_DPMS_OFF	(1<<2)
#define   SWF11_DPMS_SUSPEND	(1<<1)
#define   SWF11_DPMS_STANDBY	(1<<0)
#define   SWF11_DPMS_ON		0

#define SWF14_GFX_PFIT_EN	(1<<31)
#define SWF14_TEXT_PFIT_EN	(1<<30)
#define SWF14_LID_STATUS_CLOSED	(1<<29) /* 0 here means open */
#define SWF14_POPUP_EN		(1<<28)
#define SWF14_DISPLAY_HOLDOFF	(1<<27)
#define SWF14_DISP_DETECT_EN	(1<<26)
#define SWF14_DOCKING_STATUS_DOCKED (1<<25) /* 0 here means undocked */
#define SWF14_DRIVER_STATUS	(1<<24)
#define SWF14_OS_TYPE_WIN9X	(1<<23)
#define SWF14_OS_TYPE_WINNT	(1<<22)
/* 21:19 rsvd */
#define SWF14_PM_TYPE_MASK	0x00070000
#define   SWF14_PM_ACPI_VIDEO	(0x4 << 16)
#define   SWF14_PM_ACPI		(0x3 << 16)
#define   SWF14_PM_APM_12	(0x2 << 16)
#define   SWF14_PM_APM_11	(0x1 << 16)
#define SWF14_HK_REQUEST_MASK	0x0000ffff /* see GR18 6:3 for event type */
          /* if GR18 indicates a display switch */
#define   SWF14_DS_PIPEB_LFP2_EN (1<<15)
#define   SWF14_DS_PIPEB_EFP2_EN (1<<14)
#define   SWF14_DS_PIPEB_TV2_EN  (1<<13)
#define   SWF14_DS_PIPEB_CRT2_EN (1<<12)
#define   SWF14_DS_PIPEB_LFP_EN  (1<<11)
#define   SWF14_DS_PIPEB_EFP_EN  (1<<10)
#define   SWF14_DS_PIPEB_TV_EN   (1<<9)
#define   SWF14_DS_PIPEB_CRT_EN  (1<<8)
#define   SWF14_DS_PIPEA_LFP2_EN (1<<7)
#define   SWF14_DS_PIPEA_EFP2_EN (1<<6)
#define   SWF14_DS_PIPEA_TV2_EN  (1<<5)
#define   SWF14_DS_PIPEA_CRT2_EN (1<<4)
#define   SWF14_DS_PIPEA_LFP_EN  (1<<3)
#define   SWF14_DS_PIPEA_EFP_EN  (1<<2)
#define   SWF14_DS_PIPEA_TV_EN   (1<<1)
#define   SWF14_DS_PIPEA_CRT_EN  (1<<0)
          /* if GR18 indicates a panel fitting request */
#define   SWF14_PFIT_EN		(1<<0) /* 0 means disable */
          /* if GR18 indicates an APM change request */
#define   SWF14_APM_HIBERNATE	0x4
#define   SWF14_APM_SUSPEND	0x3
#define   SWF14_APM_STANDBY	0x1
#define   SWF14_APM_RESTORE	0x0

/* Block 52 contains MIPI configuration block
 * 6 * bdb_mipi_config, followed by 6 pps data block
 * block below
 */
#define MAX_MIPI_CONFIGURATIONS	6

struct bdb_mipi_config {
	struct mipi_config config[MAX_MIPI_CONFIGURATIONS];
	struct mipi_pps_data pps[MAX_MIPI_CONFIGURATIONS];
} __packed;

/* Block 53 contains MIPI sequences as needed by the panel
 * for enabling it. This block can be variable in size and
 * can be maximum of 6 blocks
 */
struct bdb_mipi_sequence {
	u8 version;
	u8 data[0];
} __packed;

enum mipi_gpio_pin_index {
	MIPI_GPIO_UNDEFINED = 0,
	MIPI_GPIO_PANEL_ENABLE,
	MIPI_GPIO_BL_ENABLE,
	MIPI_GPIO_PWM_ENABLE,
	MIPI_GPIO_RESET_N,
	MIPI_GPIO_PWR_DOWN_R,
	MIPI_GPIO_STDBY_RST_N,
	MIPI_GPIO_MAX
};

#endif /* _INTEL_VBT_DEFS_H_ */<|MERGE_RESOLUTION|>--- conflicted
+++ resolved
@@ -304,13 +304,10 @@
 #define DVO_PORT_MIPIC		23				/* 171 */
 #define DVO_PORT_MIPID		24				/* 171 */
 
-<<<<<<< HEAD
-=======
 #define HDMI_MAX_DATA_RATE_PLATFORM	0			/* 204 */
 #define HDMI_MAX_DATA_RATE_297		1			/* 204 */
 #define HDMI_MAX_DATA_RATE_165		2			/* 204 */
 
->>>>>>> 661e50bc
 #define LEGACY_CHILD_DEVICE_CONFIG_SIZE		33
 
 /* DDC Bus DDI Type 155+ */
@@ -349,13 +346,8 @@
 			u8 i2c_speed;
 			u8 dp_onboard_redriver;			/* 158 */
 			u8 dp_ondock_redriver;			/* 158 */
-<<<<<<< HEAD
-			u8 hdmi_level_shifter_value:4;		/* 169 */
-			u8 hdmi_max_data_rate:4;		/* 204 */
-=======
 			u8 hdmi_level_shifter_value:5;		/* 169 */
 			u8 hdmi_max_data_rate:3;		/* 204 */
->>>>>>> 661e50bc
 			u16 dtd_buf_ptr;			/* 161 */
 			u8 edidless_efp:1;			/* 161 */
 			u8 compression_enable:1;		/* 198 */
@@ -420,11 +412,8 @@
 	u16 dp_gpio_pin_num;					/* 195 */
 	u8 dp_iboost_level:4;					/* 196 */
 	u8 hdmi_iboost_level:4;					/* 196 */
-<<<<<<< HEAD
-=======
 	u8 dp_max_link_rate:2;					/* 216 CNL+ */
 	u8 dp_max_link_rate_reserved:6;				/* 216 */
->>>>>>> 661e50bc
 } __packed;
 
 struct bdb_general_definitions {
