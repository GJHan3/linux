--- conflicted
+++ resolved
@@ -9215,12 +9215,8 @@
 }
 
 int sandybridge_pcode_write_timeout(struct drm_i915_private *dev_priv,
-<<<<<<< HEAD
-				    u32 mbox, u32 val, int timeout_us)
-=======
 				    u32 mbox, u32 val,
 				    int fast_timeout_us, int slow_timeout_ms)
->>>>>>> 2f2f2db8
 {
 	int status;
 
@@ -9243,12 +9239,8 @@
 
 	if (__intel_wait_for_register_fw(dev_priv,
 					 GEN6_PCODE_MAILBOX, GEN6_PCODE_READY, 0,
-<<<<<<< HEAD
-					 timeout_us, 0, NULL)) {
-=======
 					 fast_timeout_us, slow_timeout_ms,
 					 NULL)) {
->>>>>>> 2f2f2db8
 		DRM_ERROR("timeout waiting for pcode write of 0x%08x to mbox %x to finish for %ps\n",
 			  val, mbox, __builtin_return_address(0));
 		return -ETIMEDOUT;
