--- conflicted
+++ resolved
@@ -221,13 +221,6 @@
 	struct mlx5_pagefault	mpfault;
 };
 
-<<<<<<< HEAD
-struct mlx5_ib_rq {
-	u32			tirn;
-};
-
-struct mlx5_ib_raw_packet_qp {
-=======
 struct mlx5_ib_ubuffer {
 	struct ib_umem	       *umem;
 	int			buf_size;
@@ -268,23 +261,15 @@
 
 struct mlx5_ib_raw_packet_qp {
 	struct mlx5_ib_sq sq;
->>>>>>> 34356f64
 	struct mlx5_ib_rq rq;
 };
 
 struct mlx5_ib_qp {
 	struct ib_qp		ibqp;
 	union {
-<<<<<<< HEAD
-		struct mlx5_core_qp		mqp;
-		struct mlx5_ib_raw_packet_qp	raw_packet_qp;
-	};
-
-=======
 		struct mlx5_ib_qp_trans trans_qp;
 		struct mlx5_ib_raw_packet_qp raw_packet_qp;
 	};
->>>>>>> 34356f64
 	struct mlx5_buf		buf;
 
 	struct mlx5_db		db;
