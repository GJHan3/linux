/*
 * QLogic Fibre Channel HBA Driver
 * Copyright (c)  2003-2014 QLogic Corporation
 *
 * See LICENSE.qla2xxx for copyright and licensing details.
 */

#ifndef __QLA_DMP27_H__
#define	__QLA_DMP27_H__

#define IOBASE_ADDR	offsetof(struct device_reg_24xx, iobase_addr)

struct __packed qla27xx_fwdt_template {
	__le32 template_type;
	__le32 entry_offset;
	uint32_t template_size;
	uint32_t count;		/* borrow field for running/residual count */

	__le32 entry_count;
	uint32_t template_version;
	uint32_t capture_timestamp;
	uint32_t template_checksum;

	uint32_t reserved_2;
	uint32_t driver_info[3];

	uint32_t saved_state[16];

	uint32_t reserved_3[8];
	uint32_t firmware_version[5];
};

#define TEMPLATE_TYPE_FWDUMP		99

#define ENTRY_TYPE_NOP			0
#define ENTRY_TYPE_TMP_END		255
#define ENTRY_TYPE_RD_IOB_T1		256
#define ENTRY_TYPE_WR_IOB_T1		257
#define ENTRY_TYPE_RD_IOB_T2		258
#define ENTRY_TYPE_WR_IOB_T2		259
#define ENTRY_TYPE_RD_PCI		260
#define ENTRY_TYPE_WR_PCI		261
#define ENTRY_TYPE_RD_RAM		262
#define ENTRY_TYPE_GET_QUEUE		263
#define ENTRY_TYPE_GET_FCE		264
#define ENTRY_TYPE_PSE_RISC		265
#define ENTRY_TYPE_RST_RISC		266
#define ENTRY_TYPE_DIS_INTR		267
#define ENTRY_TYPE_GET_HBUF		268
#define ENTRY_TYPE_SCRATCH		269
#define ENTRY_TYPE_RDREMREG		270
#define ENTRY_TYPE_WRREMREG		271
#define ENTRY_TYPE_RDREMRAM		272
#define ENTRY_TYPE_PCICFG		273
#define ENTRY_TYPE_GET_SHADOW		274
#define ENTRY_TYPE_WRITE_BUF		275
#define ENTRY_TYPE_CONDITIONAL		276
#define ENTRY_TYPE_RDPEPREG		277
#define ENTRY_TYPE_WRPEPREG		278

#define CAPTURE_FLAG_PHYS_ONLY		BIT_0
#define CAPTURE_FLAG_PHYS_VIRT		BIT_1

#define DRIVER_FLAG_SKIP_ENTRY		BIT_7

struct __packed qla27xx_fwdt_entry {
	struct __packed {
<<<<<<< HEAD
		uint32_t type;
		uint32_t size;
=======
		__le32 type;
		__le32 size;
>>>>>>> 0ecfebd2
		uint32_t reserved_1;

		uint8_t  capture_flags;
		uint8_t  reserved_2[2];
		uint8_t  driver_flags;
	} hdr;
	union __packed {
		struct __packed {
		} t0;

		struct __packed {
		} t255;

		struct __packed {
			__le32 base_addr;
			uint8_t  reg_width;
			__le16 reg_count;
			uint8_t  pci_offset;
		} t256;

		struct __packed {
			__le32 base_addr;
			__le32 write_data;
			uint8_t  pci_offset;
			uint8_t  reserved[3];
		} t257;

		struct __packed {
			__le32 base_addr;
			uint8_t  reg_width;
			__le16 reg_count;
			uint8_t  pci_offset;
			uint8_t  banksel_offset;
			uint8_t  reserved[3];
			__le32 bank;
		} t258;

		struct __packed {
			__le32 base_addr;
			__le32 write_data;
			uint8_t  reserved[2];
			uint8_t  pci_offset;
			uint8_t  banksel_offset;
			__le32 bank;
		} t259;

		struct __packed {
			uint8_t pci_offset;
			uint8_t reserved[3];
		} t260;

		struct __packed {
			uint8_t pci_offset;
			uint8_t reserved[3];
			__le32 write_data;
		} t261;

		struct __packed {
			uint8_t  ram_area;
			uint8_t  reserved[3];
			__le32 start_addr;
			__le32 end_addr;
		} t262;

		struct __packed {
			uint32_t num_queues;
			uint8_t  queue_type;
			uint8_t  reserved[3];
		} t263;

		struct __packed {
			uint32_t fce_trace_size;
			uint64_t write_pointer;
			uint64_t base_pointer;
			uint32_t fce_enable_mb0;
			uint32_t fce_enable_mb2;
			uint32_t fce_enable_mb3;
			uint32_t fce_enable_mb4;
			uint32_t fce_enable_mb5;
			uint32_t fce_enable_mb6;
		} t264;

		struct __packed {
		} t265;

		struct __packed {
		} t266;

		struct __packed {
			uint8_t  pci_offset;
			uint8_t  reserved[3];
			__le32 data;
		} t267;

		struct __packed {
			uint8_t  buf_type;
			uint8_t  reserved[3];
			uint32_t buf_size;
			uint64_t start_addr;
		} t268;

		struct __packed {
			uint32_t scratch_size;
		} t269;

		struct __packed {
			__le32 addr;
			__le32 count;
		} t270;

		struct __packed {
			__le32 addr;
			__le32 data;
		} t271;

		struct __packed {
			__le32 addr;
			__le32 count;
		} t272;

		struct __packed {
			__le32 addr;
			__le32 count;
		} t273;

		struct __packed {
			uint32_t num_queues;
			uint8_t  queue_type;
			uint8_t  reserved[3];
		} t274;

		struct __packed {
			__le32 length;
			uint8_t  buffer[];
		} t275;

		struct __packed {
<<<<<<< HEAD
			uint32_t cond1;
			uint32_t cond2;
		} t276;

		struct __packed {
			uint32_t cmd_addr;
			uint32_t wr_cmd_data;
			uint32_t data_addr;
		} t277;

		struct __packed {
			uint32_t cmd_addr;
			uint32_t wr_cmd_data;
			uint32_t data_addr;
			uint32_t wr_data;
=======
			__le32 cond1;
			__le32 cond2;
		} t276;

		struct __packed {
			__le32 cmd_addr;
			__le32 wr_cmd_data;
			__le32 data_addr;
		} t277;

		struct __packed {
			__le32 cmd_addr;
			__le32 wr_cmd_data;
			__le32 data_addr;
			__le32 wr_data;
>>>>>>> 0ecfebd2
		} t278;
	};
};

#define T262_RAM_AREA_CRITICAL_RAM	1
#define T262_RAM_AREA_EXTERNAL_RAM	2
#define T262_RAM_AREA_SHARED_RAM	3
#define T262_RAM_AREA_DDR_RAM		4
#define T262_RAM_AREA_MISC		5

#define T263_QUEUE_TYPE_REQ		1
#define T263_QUEUE_TYPE_RSP		2
#define T263_QUEUE_TYPE_ATIO		3

#define T268_BUF_TYPE_EXTD_TRACE	1
#define T268_BUF_TYPE_EXCH_BUFOFF	2
#define T268_BUF_TYPE_EXTD_LOGIN	3
#define T268_BUF_TYPE_REQ_MIRROR	4
#define T268_BUF_TYPE_RSP_MIRROR	5

#define T274_QUEUE_TYPE_REQ_SHAD	1
#define T274_QUEUE_TYPE_RSP_SHAD	2
#define T274_QUEUE_TYPE_ATIO_SHAD	3

#endif<|MERGE_RESOLUTION|>--- conflicted
+++ resolved
@@ -65,13 +65,8 @@
 
 struct __packed qla27xx_fwdt_entry {
 	struct __packed {
-<<<<<<< HEAD
-		uint32_t type;
-		uint32_t size;
-=======
 		__le32 type;
 		__le32 size;
->>>>>>> 0ecfebd2
 		uint32_t reserved_1;
 
 		uint8_t  capture_flags;
@@ -209,23 +204,6 @@
 		} t275;
 
 		struct __packed {
-<<<<<<< HEAD
-			uint32_t cond1;
-			uint32_t cond2;
-		} t276;
-
-		struct __packed {
-			uint32_t cmd_addr;
-			uint32_t wr_cmd_data;
-			uint32_t data_addr;
-		} t277;
-
-		struct __packed {
-			uint32_t cmd_addr;
-			uint32_t wr_cmd_data;
-			uint32_t data_addr;
-			uint32_t wr_data;
-=======
 			__le32 cond1;
 			__le32 cond2;
 		} t276;
@@ -241,7 +219,6 @@
 			__le32 wr_cmd_data;
 			__le32 data_addr;
 			__le32 wr_data;
->>>>>>> 0ecfebd2
 		} t278;
 	};
 };
