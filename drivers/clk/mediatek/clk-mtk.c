--- conflicted
+++ resolved
@@ -43,17 +43,10 @@
 EXPORT_SYMBOL_GPL(mtk_free_clk_data);
 
 int mtk_clk_register_fixed_clks(const struct mtk_fixed_clk *clks, int num,
-<<<<<<< HEAD
-				struct clk_onecell_data *clk_data)
-=======
 				struct clk_hw_onecell_data *clk_data)
->>>>>>> 88084a3d
 {
 	int i;
 	struct clk_hw *hw;
-
-	if (!clk_data)
-		return -ENOMEM;
 
 	if (!clk_data)
 		return -ENOMEM;
@@ -61,11 +54,7 @@
 	for (i = 0; i < num; i++) {
 		const struct mtk_fixed_clk *rc = &clks[i];
 
-<<<<<<< HEAD
-		if (!IS_ERR_OR_NULL(clk_data->clks[rc->id])) {
-=======
 		if (!IS_ERR_OR_NULL(clk_data->hws[rc->id])) {
->>>>>>> 88084a3d
 			pr_warn("Trying to register duplicate clock ID: %d\n", rc->id);
 			continue;
 		}
@@ -73,30 +62,6 @@
 		hw = clk_hw_register_fixed_rate(NULL, rc->name, rc->parent, 0,
 					      rc->rate);
 
-<<<<<<< HEAD
-		if (IS_ERR(clk)) {
-			pr_err("Failed to register clk %s: %pe\n", rc->name, clk);
-			goto err;
-		}
-
-		clk_data->clks[rc->id] = clk;
-	}
-
-	return 0;
-
-err:
-	while (--i >= 0) {
-		const struct mtk_fixed_clk *rc = &clks[i];
-
-		if (IS_ERR_OR_NULL(clk_data->clks[rc->id]))
-			continue;
-
-		clk_unregister_fixed_rate(clk_data->clks[rc->id]);
-		clk_data->clks[rc->id] = ERR_PTR(-ENOENT);
-	}
-
-	return PTR_ERR(clk);
-=======
 		if (IS_ERR(hw)) {
 			pr_err("Failed to register clk %s: %pe\n", rc->name,
 			       hw);
@@ -120,16 +85,11 @@
 	}
 
 	return PTR_ERR(hw);
->>>>>>> 88084a3d
 }
 EXPORT_SYMBOL_GPL(mtk_clk_register_fixed_clks);
 
 void mtk_clk_unregister_fixed_clks(const struct mtk_fixed_clk *clks, int num,
-<<<<<<< HEAD
-				   struct clk_onecell_data *clk_data)
-=======
 				   struct clk_hw_onecell_data *clk_data)
->>>>>>> 88084a3d
 {
 	int i;
 
@@ -139,35 +99,20 @@
 	for (i = num; i > 0; i--) {
 		const struct mtk_fixed_clk *rc = &clks[i - 1];
 
-<<<<<<< HEAD
-		if (IS_ERR_OR_NULL(clk_data->clks[rc->id]))
-			continue;
-
-		clk_unregister_fixed_rate(clk_data->clks[rc->id]);
-		clk_data->clks[rc->id] = ERR_PTR(-ENOENT);
-=======
 		if (IS_ERR_OR_NULL(clk_data->hws[rc->id]))
 			continue;
 
 		clk_unregister_fixed_rate(clk_data->hws[rc->id]->clk);
 		clk_data->hws[rc->id] = ERR_PTR(-ENOENT);
->>>>>>> 88084a3d
 	}
 }
 EXPORT_SYMBOL_GPL(mtk_clk_unregister_fixed_clks);
 
 int mtk_clk_register_factors(const struct mtk_fixed_factor *clks, int num,
-<<<<<<< HEAD
-			     struct clk_onecell_data *clk_data)
-{
-	int i;
-	struct clk *clk;
-=======
 			     struct clk_hw_onecell_data *clk_data)
 {
 	int i;
 	struct clk_hw *hw;
->>>>>>> 88084a3d
 
 	if (!clk_data)
 		return -ENOMEM;
@@ -175,26 +120,11 @@
 	for (i = 0; i < num; i++) {
 		const struct mtk_fixed_factor *ff = &clks[i];
 
-<<<<<<< HEAD
-		if (!IS_ERR_OR_NULL(clk_data->clks[ff->id])) {
-=======
 		if (!IS_ERR_OR_NULL(clk_data->hws[ff->id])) {
->>>>>>> 88084a3d
 			pr_warn("Trying to register duplicate clock ID: %d\n", ff->id);
 			continue;
 		}
 
-<<<<<<< HEAD
-		clk = clk_register_fixed_factor(NULL, ff->name, ff->parent_name,
-				CLK_SET_RATE_PARENT, ff->mult, ff->div);
-
-		if (IS_ERR(clk)) {
-			pr_err("Failed to register clk %s: %pe\n", ff->name, clk);
-			goto err;
-		}
-
-		clk_data->clks[ff->id] = clk;
-=======
 		hw = clk_hw_register_fixed_factor(NULL, ff->name, ff->parent_name,
 				CLK_SET_RATE_PARENT, ff->mult, ff->div);
 
@@ -205,7 +135,6 @@
 		}
 
 		clk_data->hws[ff->id] = hw;
->>>>>>> 88084a3d
 	}
 
 	return 0;
@@ -214,16 +143,6 @@
 	while (--i >= 0) {
 		const struct mtk_fixed_factor *ff = &clks[i];
 
-<<<<<<< HEAD
-		if (IS_ERR_OR_NULL(clk_data->clks[ff->id]))
-			continue;
-
-		clk_unregister_fixed_factor(clk_data->clks[ff->id]);
-		clk_data->clks[ff->id] = ERR_PTR(-ENOENT);
-	}
-
-	return PTR_ERR(clk);
-=======
 		if (IS_ERR_OR_NULL(clk_data->hws[ff->id]))
 			continue;
 
@@ -232,16 +151,11 @@
 	}
 
 	return PTR_ERR(hw);
->>>>>>> 88084a3d
 }
 EXPORT_SYMBOL_GPL(mtk_clk_register_factors);
 
 void mtk_clk_unregister_factors(const struct mtk_fixed_factor *clks, int num,
-<<<<<<< HEAD
-				struct clk_onecell_data *clk_data)
-=======
 				struct clk_hw_onecell_data *clk_data)
->>>>>>> 88084a3d
 {
 	int i;
 
@@ -251,19 +165,11 @@
 	for (i = num; i > 0; i--) {
 		const struct mtk_fixed_factor *ff = &clks[i - 1];
 
-<<<<<<< HEAD
-		if (IS_ERR_OR_NULL(clk_data->clks[ff->id]))
-			continue;
-
-		clk_unregister_fixed_factor(clk_data->clks[ff->id]);
-		clk_data->clks[ff->id] = ERR_PTR(-ENOENT);
-=======
 		if (IS_ERR_OR_NULL(clk_data->hws[ff->id]))
 			continue;
 
 		clk_unregister_fixed_factor(clk_data->hws[ff->id]->clk);
 		clk_data->hws[ff->id] = ERR_PTR(-ENOENT);
->>>>>>> 88084a3d
 	}
 }
 EXPORT_SYMBOL_GPL(mtk_clk_unregister_factors);
@@ -355,16 +261,13 @@
 	return ERR_PTR(ret);
 }
 
-<<<<<<< HEAD
-static void mtk_clk_unregister_composite(struct clk *clk)
-{
-	struct clk_hw *hw;
+static void mtk_clk_unregister_composite(struct clk_hw *hw)
+{
 	struct clk_composite *composite;
 	struct clk_mux *mux = NULL;
 	struct clk_gate *gate = NULL;
 	struct clk_divider *div = NULL;
 
-	hw = __clk_get_hw(clk);
 	if (!hw)
 		return;
 
@@ -376,35 +279,6 @@
 	if (composite->rate_hw)
 		div = to_clk_divider(composite->rate_hw);
 
-	clk_unregister_composite(clk);
-	kfree(div);
-	kfree(gate);
-	kfree(mux);
-}
-
-int mtk_clk_register_composites(const struct mtk_composite *mcs, int num,
-				void __iomem *base, spinlock_t *lock,
-				struct clk_onecell_data *clk_data)
-=======
-static void mtk_clk_unregister_composite(struct clk_hw *hw)
->>>>>>> 88084a3d
-{
-	struct clk_composite *composite;
-	struct clk_mux *mux = NULL;
-	struct clk_gate *gate = NULL;
-	struct clk_divider *div = NULL;
-
-	if (!hw)
-		return;
-
-	composite = to_clk_composite(hw);
-	if (composite->mux_hw)
-		mux = to_clk_mux(composite->mux_hw);
-	if (composite->gate_hw)
-		gate = to_clk_gate(composite->gate_hw);
-	if (composite->rate_hw)
-		div = to_clk_divider(composite->rate_hw);
-
 	clk_hw_unregister_composite(hw);
 	kfree(div);
 	kfree(gate);
@@ -424,11 +298,7 @@
 	for (i = 0; i < num; i++) {
 		const struct mtk_composite *mc = &mcs[i];
 
-<<<<<<< HEAD
-		if (!IS_ERR_OR_NULL(clk_data->clks[mc->id])) {
-=======
 		if (!IS_ERR_OR_NULL(clk_data->hws[mc->id])) {
->>>>>>> 88084a3d
 			pr_warn("Trying to register duplicate clock ID: %d\n",
 				mc->id);
 			continue;
@@ -436,14 +306,6 @@
 
 		hw = mtk_clk_register_composite(mc, base, lock);
 
-<<<<<<< HEAD
-		if (IS_ERR(clk)) {
-			pr_err("Failed to register clk %s: %pe\n", mc->name, clk);
-			goto err;
-		}
-
-		clk_data->clks[mc->id] = clk;
-=======
 		if (IS_ERR(hw)) {
 			pr_err("Failed to register clk %s: %pe\n", mc->name,
 			       hw);
@@ -451,7 +313,6 @@
 		}
 
 		clk_data->hws[mc->id] = hw;
->>>>>>> 88084a3d
 	}
 
 	return 0;
@@ -460,16 +321,6 @@
 	while (--i >= 0) {
 		const struct mtk_composite *mc = &mcs[i];
 
-<<<<<<< HEAD
-		if (IS_ERR_OR_NULL(clk_data->clks[mcs->id]))
-			continue;
-
-		mtk_clk_unregister_composite(clk_data->clks[mc->id]);
-		clk_data->clks[mc->id] = ERR_PTR(-ENOENT);
-	}
-
-	return PTR_ERR(clk);
-=======
 		if (IS_ERR_OR_NULL(clk_data->hws[mcs->id]))
 			continue;
 
@@ -478,43 +329,15 @@
 	}
 
 	return PTR_ERR(hw);
->>>>>>> 88084a3d
 }
 EXPORT_SYMBOL_GPL(mtk_clk_register_composites);
 
 void mtk_clk_unregister_composites(const struct mtk_composite *mcs, int num,
-<<<<<<< HEAD
-				   struct clk_onecell_data *clk_data)
-{
-	int i;
-
-	if (!clk_data)
-		return;
-
-	for (i = num; i > 0; i--) {
-		const struct mtk_composite *mc = &mcs[i - 1];
-
-		if (IS_ERR_OR_NULL(clk_data->clks[mc->id]))
-			continue;
-
-		mtk_clk_unregister_composite(clk_data->clks[mc->id]);
-		clk_data->clks[mc->id] = ERR_PTR(-ENOENT);
-	}
-}
-EXPORT_SYMBOL_GPL(mtk_clk_unregister_composites);
-
-int mtk_clk_register_dividers(const struct mtk_clk_divider *mcds, int num,
-			      void __iomem *base, spinlock_t *lock,
-			      struct clk_onecell_data *clk_data)
-=======
 				   struct clk_hw_onecell_data *clk_data)
->>>>>>> 88084a3d
-{
-	int i;
-
-	if (!clk_data)
-<<<<<<< HEAD
-=======
+{
+	int i;
+
+	if (!clk_data)
 		return;
 
 	for (i = num; i > 0; i--) {
@@ -537,17 +360,12 @@
 	int i;
 
 	if (!clk_data)
->>>>>>> 88084a3d
 		return -ENOMEM;
 
 	for (i = 0; i <  num; i++) {
 		const struct mtk_clk_divider *mcd = &mcds[i];
 
-<<<<<<< HEAD
-		if (!IS_ERR_OR_NULL(clk_data->clks[mcd->id])) {
-=======
 		if (!IS_ERR_OR_NULL(clk_data->hws[mcd->id])) {
->>>>>>> 88084a3d
 			pr_warn("Trying to register duplicate clock ID: %d\n",
 				mcd->id);
 			continue;
@@ -557,14 +375,6 @@
 			mcd->flags, base +  mcd->div_reg, mcd->div_shift,
 			mcd->div_width, mcd->clk_divider_flags, lock);
 
-<<<<<<< HEAD
-		if (IS_ERR(clk)) {
-			pr_err("Failed to register clk %s: %pe\n", mcd->name, clk);
-			goto err;
-		}
-
-		clk_data->clks[mcd->id] = clk;
-=======
 		if (IS_ERR(hw)) {
 			pr_err("Failed to register clk %s: %pe\n", mcd->name,
 			       hw);
@@ -572,7 +382,6 @@
 		}
 
 		clk_data->hws[mcd->id] = hw;
->>>>>>> 88084a3d
 	}
 
 	return 0;
@@ -581,20 +390,6 @@
 	while (--i >= 0) {
 		const struct mtk_clk_divider *mcd = &mcds[i];
 
-<<<<<<< HEAD
-		if (IS_ERR_OR_NULL(clk_data->clks[mcd->id]))
-			continue;
-
-		mtk_clk_unregister_composite(clk_data->clks[mcd->id]);
-		clk_data->clks[mcd->id] = ERR_PTR(-ENOENT);
-	}
-
-	return PTR_ERR(clk);
-}
-
-void mtk_clk_unregister_dividers(const struct mtk_clk_divider *mcds, int num,
-				 struct clk_onecell_data *clk_data)
-=======
 		if (IS_ERR_OR_NULL(clk_data->hws[mcd->id]))
 			continue;
 
@@ -607,7 +402,6 @@
 
 void mtk_clk_unregister_dividers(const struct mtk_clk_divider *mcds, int num,
 				 struct clk_hw_onecell_data *clk_data)
->>>>>>> 88084a3d
 {
 	int i;
 
@@ -617,19 +411,11 @@
 	for (i = num; i > 0; i--) {
 		const struct mtk_clk_divider *mcd = &mcds[i - 1];
 
-<<<<<<< HEAD
-		if (IS_ERR_OR_NULL(clk_data->clks[mcd->id]))
-			continue;
-
-		clk_unregister_divider(clk_data->clks[mcd->id]);
-		clk_data->clks[mcd->id] = ERR_PTR(-ENOENT);
-=======
 		if (IS_ERR_OR_NULL(clk_data->hws[mcd->id]))
 			continue;
 
 		clk_unregister_divider(clk_data->hws[mcd->id]->clk);
 		clk_data->hws[mcd->id] = ERR_PTR(-ENOENT);
->>>>>>> 88084a3d
 	}
 }
 
@@ -670,11 +456,7 @@
 int mtk_clk_simple_remove(struct platform_device *pdev)
 {
 	const struct mtk_clk_desc *mcd = of_device_get_match_data(&pdev->dev);
-<<<<<<< HEAD
-	struct clk_onecell_data *clk_data = platform_get_drvdata(pdev);
-=======
 	struct clk_hw_onecell_data *clk_data = platform_get_drvdata(pdev);
->>>>>>> 88084a3d
 	struct device_node *node = pdev->dev.of_node;
 
 	of_clk_del_provider(node);
