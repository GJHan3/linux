// SPDX-License-Identifier: GPL-2.0
// Copyright (C) 2018 Hangzhou C-SKY Microsystems co.,ltd.

#include <linux/ftrace.h>
#include <linux/uaccess.h>
#include <linux/stop_machine.h>
#include <asm/cacheflush.h>

#ifdef CONFIG_DYNAMIC_FTRACE

#define NOP		0x4000
#define NOP32_HI	0xc400
#define NOP32_LO	0x4820
#define PUSH_LR		0x14d0
#define MOVIH_LINK	0xea3a
#define ORI_LINK	0xef5a
#define JSR_LINK	0xe8fa
#define BSR_LINK	0xe000

/*
 * Gcc-csky with -pg will insert stub in function prologue:
 *	push	lr
 *	jbsr	_mcount
 *	nop32
 *	nop32
 *
 * If the (callee - current_pc) is less then 64MB, we'll use bsr:
 *	push	lr
 *	bsr	_mcount
 *	nop32
 *	nop32
 * else we'll use (movih + ori + jsr):
 *	push	lr
 *	movih	r26, ...
 *	ori	r26, ...
 *	jsr	r26
 *
 * (r26 is our reserved link-reg)
 *
 */
static inline void make_jbsr(unsigned long callee, unsigned long pc,
			     uint16_t *call, bool nolr)
{
	long offset;

	call[0]	= nolr ? NOP : PUSH_LR;

	offset = (long) callee - (long) pc;

	if (unlikely(offset < -67108864 || offset > 67108864)) {
		call[1] = MOVIH_LINK;
		call[2] = callee >> 16;
		call[3] = ORI_LINK;
		call[4] = callee & 0xffff;
		call[5] = JSR_LINK;
		call[6] = 0;
	} else {
		offset = offset >> 1;

		call[1] = BSR_LINK |
			 ((uint16_t)((unsigned long) offset >> 16) & 0x3ff);
		call[2] = (uint16_t)((unsigned long) offset & 0xffff);
		call[3] = call[5] = NOP32_HI;
		call[4] = call[6] = NOP32_LO;
	}
}

static uint16_t nops[7] = {NOP, NOP32_HI, NOP32_LO, NOP32_HI, NOP32_LO,
				NOP32_HI, NOP32_LO};
static int ftrace_check_current_nop(unsigned long hook)
{
	uint16_t olds[7];
	unsigned long hook_pos = hook - 2;

	if (probe_kernel_read((void *)olds, (void *)hook_pos, sizeof(nops)))
		return -EFAULT;

	if (memcmp((void *)nops, (void *)olds, sizeof(nops))) {
		pr_err("%p: nop but get (%04x %04x %04x %04x %04x %04x %04x)\n",
			(void *)hook_pos,
			olds[0], olds[1], olds[2], olds[3], olds[4], olds[5],
			olds[6]);

		return -EINVAL;
	}

	return 0;
}

static int ftrace_modify_code(unsigned long hook, unsigned long target,
			      bool enable, bool nolr)
{
	uint16_t call[7];

	unsigned long hook_pos = hook - 2;
	int ret = 0;

	make_jbsr(target, hook, call, nolr);

	ret = probe_kernel_write((void *)hook_pos, enable ? call : nops,
				 sizeof(nops));
	if (ret)
		return -EPERM;

	flush_icache_range(hook_pos, hook_pos + MCOUNT_INSN_SIZE);

	return 0;
}

int ftrace_make_call(struct dyn_ftrace *rec, unsigned long addr)
{
	int ret = ftrace_check_current_nop(rec->ip);

	if (ret)
		return ret;

	return ftrace_modify_code(rec->ip, addr, true, false);
}

int ftrace_make_nop(struct module *mod, struct dyn_ftrace *rec,
		    unsigned long addr)
{
	return ftrace_modify_code(rec->ip, addr, false, false);
}

int ftrace_update_ftrace_func(ftrace_func_t func)
{
	int ret = ftrace_modify_code((unsigned long)&ftrace_call,
				(unsigned long)func, true, true);
	if (!ret)
		ret = ftrace_modify_code((unsigned long)&ftrace_regs_call,
				(unsigned long)func, true, true);
	return ret;
}

int __init ftrace_dyn_arch_init(void)
{
	return 0;
}
#endif /* CONFIG_DYNAMIC_FTRACE */

#ifdef CONFIG_DYNAMIC_FTRACE_WITH_REGS
int ftrace_modify_call(struct dyn_ftrace *rec, unsigned long old_addr,
		       unsigned long addr)
{
	return ftrace_modify_code(rec->ip, addr, true, true);
}
#endif

#ifdef CONFIG_FUNCTION_GRAPH_TRACER
void prepare_ftrace_return(unsigned long *parent, unsigned long self_addr,
			   unsigned long frame_pointer)
{
	unsigned long return_hooker = (unsigned long)&return_to_handler;
	unsigned long old;

	if (unlikely(atomic_read(&current->tracing_graph_pause)))
		return;

	old = *parent;

	if (!function_graph_enter(old, self_addr,
			*(unsigned long *)frame_pointer, parent)) {
		/*
		 * For csky-gcc function has sub-call:
		 * subi	sp,	sp, 8
		 * stw	r8,	(sp, 0)
		 * mov	r8,	sp
		 * st.w r15,	(sp, 0x4)
		 * push	r15
		 * jl	_mcount
		 * We only need set *parent for resume
		 *
		 * For csky-gcc function has no sub-call:
		 * subi	sp,	sp, 4
		 * stw	r8,	(sp, 0)
		 * mov	r8,	sp
		 * push	r15
		 * jl	_mcount
		 * We need set *parent and *(frame_pointer + 4) for resume,
		 * because lr is resumed twice.
		 */
		*parent = return_hooker;
		frame_pointer += 4;
		if (*(unsigned long *)frame_pointer == old)
			*(unsigned long *)frame_pointer = return_hooker;
	}
}

#ifdef CONFIG_DYNAMIC_FTRACE
int ftrace_enable_ftrace_graph_caller(void)
{
	return ftrace_modify_code((unsigned long)&ftrace_graph_call,
			(unsigned long)&ftrace_graph_caller, true, true);
}

int ftrace_disable_ftrace_graph_caller(void)
{
	return ftrace_modify_code((unsigned long)&ftrace_graph_call,
			(unsigned long)&ftrace_graph_caller, false, true);
}
#endif /* CONFIG_DYNAMIC_FTRACE */
#endif /* CONFIG_FUNCTION_GRAPH_TRACER */

<<<<<<< HEAD
=======
#ifdef CONFIG_DYNAMIC_FTRACE
>>>>>>> 358c7c61
#ifndef CONFIG_CPU_HAS_ICACHE_INS
struct ftrace_modify_param {
	int command;
	atomic_t cpu_count;
};

static int __ftrace_modify_code(void *data)
{
	struct ftrace_modify_param *param = data;

	if (atomic_inc_return(&param->cpu_count) == 1) {
		ftrace_modify_all_code(param->command);
		atomic_inc(&param->cpu_count);
	} else {
		while (atomic_read(&param->cpu_count) <= num_online_cpus())
			cpu_relax();
		local_icache_inv_all(NULL);
	}

	return 0;
}

void arch_ftrace_update_code(int command)
{
	struct ftrace_modify_param param = { command, ATOMIC_INIT(0) };

	stop_machine(__ftrace_modify_code, &param, cpu_online_mask);
}
#endif
<<<<<<< HEAD
=======
#endif /* CONFIG_DYNAMIC_FTRACE */
>>>>>>> 358c7c61

/* _mcount is defined in abi's mcount.S */
EXPORT_SYMBOL(_mcount);<|MERGE_RESOLUTION|>--- conflicted
+++ resolved
@@ -202,10 +202,7 @@
 #endif /* CONFIG_DYNAMIC_FTRACE */
 #endif /* CONFIG_FUNCTION_GRAPH_TRACER */
 
-<<<<<<< HEAD
-=======
 #ifdef CONFIG_DYNAMIC_FTRACE
->>>>>>> 358c7c61
 #ifndef CONFIG_CPU_HAS_ICACHE_INS
 struct ftrace_modify_param {
 	int command;
@@ -235,10 +232,7 @@
 	stop_machine(__ftrace_modify_code, &param, cpu_online_mask);
 }
 #endif
-<<<<<<< HEAD
-=======
 #endif /* CONFIG_DYNAMIC_FTRACE */
->>>>>>> 358c7c61
 
 /* _mcount is defined in abi's mcount.S */
 EXPORT_SYMBOL(_mcount);