// SPDX-License-Identifier: GPL-2.0-only
/*
 *
 * Copyright 2010 Paul Mackerras, IBM Corp. <paulus@au1.ibm.com>
 * Copyright 2011 David Gibson, IBM Corporation <dwg@au1.ibm.com>
 * Copyright 2016 Alexey Kardashevskiy, IBM Corporation <aik@au1.ibm.com>
 */

#include <linux/types.h>
#include <linux/string.h>
#include <linux/kvm.h>
#include <linux/kvm_host.h>
#include <linux/highmem.h>
#include <linux/gfp.h>
#include <linux/slab.h>
#include <linux/sched/signal.h>
#include <linux/hugetlb.h>
#include <linux/list.h>
#include <linux/anon_inodes.h>
#include <linux/iommu.h>
#include <linux/file.h>
#include <linux/mm.h>

#include <asm/kvm_ppc.h>
#include <asm/kvm_book3s.h>
#include <asm/book3s/64/mmu-hash.h>
#include <asm/hvcall.h>
#include <asm/synch.h>
#include <asm/ppc-opcode.h>
#include <asm/kvm_host.h>
#include <asm/udbg.h>
#include <asm/iommu.h>
#include <asm/tce.h>
#include <asm/mmu_context.h>

static unsigned long kvmppc_tce_pages(unsigned long iommu_pages)
{
	return ALIGN(iommu_pages * sizeof(u64), PAGE_SIZE) / PAGE_SIZE;
}

static unsigned long kvmppc_stt_pages(unsigned long tce_pages)
{
	unsigned long stt_bytes = sizeof(struct kvmppc_spapr_tce_table) +
			(tce_pages * sizeof(struct page *));

	return tce_pages + ALIGN(stt_bytes, PAGE_SIZE) / PAGE_SIZE;
}

static void kvm_spapr_tce_iommu_table_free(struct rcu_head *head)
{
	struct kvmppc_spapr_tce_iommu_table *stit = container_of(head,
			struct kvmppc_spapr_tce_iommu_table, rcu);

	iommu_tce_table_put(stit->tbl);

	kfree(stit);
}

static void kvm_spapr_tce_liobn_put(struct kref *kref)
{
	struct kvmppc_spapr_tce_iommu_table *stit = container_of(kref,
			struct kvmppc_spapr_tce_iommu_table, kref);

	list_del_rcu(&stit->next);

	call_rcu(&stit->rcu, kvm_spapr_tce_iommu_table_free);
}

extern void kvm_spapr_tce_release_iommu_group(struct kvm *kvm,
		struct iommu_group *grp)
{
	int i;
	struct kvmppc_spapr_tce_table *stt;
	struct kvmppc_spapr_tce_iommu_table *stit, *tmp;
	struct iommu_table_group *table_group = NULL;

	list_for_each_entry_rcu(stt, &kvm->arch.spapr_tce_tables, list) {

		table_group = iommu_group_get_iommudata(grp);
		if (WARN_ON(!table_group))
			continue;

		list_for_each_entry_safe(stit, tmp, &stt->iommu_tables, next) {
			for (i = 0; i < IOMMU_TABLE_GROUP_MAX_TABLES; ++i) {
				if (table_group->tables[i] != stit->tbl)
					continue;

				kref_put(&stit->kref, kvm_spapr_tce_liobn_put);
			}
		}
	}
}

extern long kvm_spapr_tce_attach_iommu_group(struct kvm *kvm, int tablefd,
		struct iommu_group *grp)
{
	struct kvmppc_spapr_tce_table *stt = NULL;
	bool found = false;
	struct iommu_table *tbl = NULL;
	struct iommu_table_group *table_group;
	long i;
	struct kvmppc_spapr_tce_iommu_table *stit;
	struct fd f;

	f = fdget(tablefd);
	if (!f.file)
		return -EBADF;

	list_for_each_entry_rcu(stt, &kvm->arch.spapr_tce_tables, list) {
		if (stt == f.file->private_data) {
			found = true;
			break;
		}
	}

	fdput(f);

	if (!found)
		return -EINVAL;

	table_group = iommu_group_get_iommudata(grp);
	if (WARN_ON(!table_group))
		return -EFAULT;

	for (i = 0; i < IOMMU_TABLE_GROUP_MAX_TABLES; ++i) {
		struct iommu_table *tbltmp = table_group->tables[i];

		if (!tbltmp)
			continue;
		/* Make sure hardware table parameters are compatible */
		if ((tbltmp->it_page_shift <= stt->page_shift) &&
				(tbltmp->it_offset << tbltmp->it_page_shift ==
				 stt->offset << stt->page_shift) &&
				(tbltmp->it_size << tbltmp->it_page_shift >=
				 stt->size << stt->page_shift)) {
			/*
			 * Reference the table to avoid races with
			 * add/remove DMA windows.
			 */
			tbl = iommu_tce_table_get(tbltmp);
			break;
		}
	}
	if (!tbl)
		return -EINVAL;

	list_for_each_entry_rcu(stit, &stt->iommu_tables, next) {
		if (tbl != stit->tbl)
			continue;

		if (!kref_get_unless_zero(&stit->kref)) {
			/* stit is being destroyed */
			iommu_tce_table_put(tbl);
			return -ENOTTY;
		}
		/*
		 * The table is already known to this KVM, we just increased
		 * its KVM reference counter and can return.
		 */
		return 0;
	}

	stit = kzalloc(sizeof(*stit), GFP_KERNEL);
	if (!stit) {
		iommu_tce_table_put(tbl);
		return -ENOMEM;
	}

	stit->tbl = tbl;
	kref_init(&stit->kref);

	list_add_rcu(&stit->next, &stt->iommu_tables);

	return 0;
}

static void release_spapr_tce_table(struct rcu_head *head)
{
	struct kvmppc_spapr_tce_table *stt = container_of(head,
			struct kvmppc_spapr_tce_table, rcu);
	unsigned long i, npages = kvmppc_tce_pages(stt->size);

	for (i = 0; i < npages; i++)
		if (stt->pages[i])
			__free_page(stt->pages[i]);

	kfree(stt);
}

static struct page *kvm_spapr_get_tce_page(struct kvmppc_spapr_tce_table *stt,
		unsigned long sttpage)
{
	struct page *page = stt->pages[sttpage];

	if (page)
		return page;

	mutex_lock(&stt->alloc_lock);
	page = stt->pages[sttpage];
	if (!page) {
		page = alloc_page(GFP_KERNEL | __GFP_ZERO);
		WARN_ON_ONCE(!page);
		if (page)
			stt->pages[sttpage] = page;
	}
	mutex_unlock(&stt->alloc_lock);

	return page;
}

static vm_fault_t kvm_spapr_tce_fault(struct vm_fault *vmf)
{
	struct kvmppc_spapr_tce_table *stt = vmf->vma->vm_file->private_data;
	struct page *page;

	if (vmf->pgoff >= kvmppc_tce_pages(stt->size))
		return VM_FAULT_SIGBUS;

	page = kvm_spapr_get_tce_page(stt, vmf->pgoff);
	if (!page)
		return VM_FAULT_OOM;

	get_page(page);
	vmf->page = page;
	return 0;
}

static const struct vm_operations_struct kvm_spapr_tce_vm_ops = {
	.fault = kvm_spapr_tce_fault,
};

static int kvm_spapr_tce_mmap(struct file *file, struct vm_area_struct *vma)
{
	vma->vm_ops = &kvm_spapr_tce_vm_ops;
	return 0;
}

static int kvm_spapr_tce_release(struct inode *inode, struct file *filp)
{
	struct kvmppc_spapr_tce_table *stt = filp->private_data;
	struct kvmppc_spapr_tce_iommu_table *stit, *tmp;
	struct kvm *kvm = stt->kvm;

	mutex_lock(&kvm->lock);
	list_del_rcu(&stt->list);
	mutex_unlock(&kvm->lock);

	list_for_each_entry_safe(stit, tmp, &stt->iommu_tables, next) {
		WARN_ON(!kref_read(&stit->kref));
		while (1) {
			if (kref_put(&stit->kref, kvm_spapr_tce_liobn_put))
				break;
		}
	}

	kvm_put_kvm(stt->kvm);

	account_locked_vm(current->mm,
		kvmppc_stt_pages(kvmppc_tce_pages(stt->size)), false);
	call_rcu(&stt->rcu, release_spapr_tce_table);

	return 0;
}

static const struct file_operations kvm_spapr_tce_fops = {
	.mmap           = kvm_spapr_tce_mmap,
	.release	= kvm_spapr_tce_release,
};

long kvm_vm_ioctl_create_spapr_tce(struct kvm *kvm,
				   struct kvm_create_spapr_tce_64 *args)
{
	struct kvmppc_spapr_tce_table *stt = NULL;
	struct kvmppc_spapr_tce_table *siter;
	unsigned long npages, size = args->size;
	int ret = -ENOMEM;

	if (!args->size || args->page_shift < 12 || args->page_shift > 34 ||
		(args->offset + args->size > (ULLONG_MAX >> args->page_shift)))
		return -EINVAL;

	npages = kvmppc_tce_pages(size);
	ret = account_locked_vm(current->mm, kvmppc_stt_pages(npages), true);
	if (ret)
		return ret;

	ret = -ENOMEM;
	stt = kzalloc(sizeof(*stt) + npages * sizeof(struct page *),
		      GFP_KERNEL);
	if (!stt)
		goto fail_acct;

	stt->liobn = args->liobn;
	stt->page_shift = args->page_shift;
	stt->offset = args->offset;
	stt->size = size;
	stt->kvm = kvm;
	mutex_init(&stt->alloc_lock);
	INIT_LIST_HEAD_RCU(&stt->iommu_tables);

	mutex_lock(&kvm->lock);

	/* Check this LIOBN hasn't been previously allocated */
	ret = 0;
	list_for_each_entry(siter, &kvm->arch.spapr_tce_tables, list) {
		if (siter->liobn == args->liobn) {
			ret = -EBUSY;
			break;
		}
	}

	kvm_get_kvm(kvm);
	if (!ret)
		ret = anon_inode_getfd("kvm-spapr-tce", &kvm_spapr_tce_fops,
				       stt, O_RDWR | O_CLOEXEC);

	if (ret >= 0)
		list_add_rcu(&stt->list, &kvm->arch.spapr_tce_tables);
	else
		kvm_put_kvm(kvm);

	mutex_unlock(&kvm->lock);

	if (ret >= 0)
		return ret;

	kfree(stt);
 fail_acct:
	account_locked_vm(current->mm, kvmppc_stt_pages(npages), false);
	return ret;
}

static long kvmppc_tce_to_ua(struct kvm *kvm, unsigned long tce,
		unsigned long *ua)
{
	unsigned long gfn = tce >> PAGE_SHIFT;
	struct kvm_memory_slot *memslot;

	memslot = search_memslots(kvm_memslots(kvm), gfn);
	if (!memslot)
		return -EINVAL;

	*ua = __gfn_to_hva_memslot(memslot, gfn) |
		(tce & ~(PAGE_MASK | TCE_PCI_READ | TCE_PCI_WRITE));

	return 0;
}

static long kvmppc_tce_validate(struct kvmppc_spapr_tce_table *stt,
		unsigned long tce)
{
	unsigned long gpa = tce & ~(TCE_PCI_READ | TCE_PCI_WRITE);
	enum dma_data_direction dir = iommu_tce_direction(tce);
	struct kvmppc_spapr_tce_iommu_table *stit;
	unsigned long ua = 0;

	/* Allow userspace to poison TCE table */
	if (dir == DMA_NONE)
		return H_SUCCESS;

	if (iommu_tce_check_gpa(stt->page_shift, gpa))
		return H_TOO_HARD;

	if (kvmppc_tce_to_ua(stt->kvm, tce, &ua))
		return H_TOO_HARD;

	list_for_each_entry_rcu(stit, &stt->iommu_tables, next) {
		unsigned long hpa = 0;
		struct mm_iommu_table_group_mem_t *mem;
		long shift = stit->tbl->it_page_shift;

		mem = mm_iommu_lookup(stt->kvm->mm, ua, 1ULL << shift);
		if (!mem)
			return H_TOO_HARD;

		if (mm_iommu_ua_to_hpa(mem, ua, shift, &hpa))
			return H_TOO_HARD;
	}

	return H_SUCCESS;
}

/*
 * Handles TCE requests for emulated devices.
 * Puts guest TCE values to the table and expects user space to convert them.
 * Cannot fail so kvmppc_tce_validate must be called before it.
 */
static void kvmppc_tce_put(struct kvmppc_spapr_tce_table *stt,
		unsigned long idx, unsigned long tce)
{
	struct page *page;
	u64 *tbl;
	unsigned long sttpage;

	idx -= stt->offset;
	sttpage = idx / TCES_PER_PAGE;
	page = stt->pages[sttpage];

	if (!page) {
		/* We allow any TCE, not just with read|write permissions */
		if (!tce)
			return;

		page = kvm_spapr_get_tce_page(stt, sttpage);
		if (!page)
			return;
	}
	tbl = page_to_virt(page);

	tbl[idx % TCES_PER_PAGE] = tce;
}

static void kvmppc_clear_tce(struct mm_struct *mm, struct iommu_table *tbl,
		unsigned long entry)
{
	unsigned long hpa = 0;
	enum dma_data_direction dir = DMA_NONE;

	iommu_tce_xchg_no_kill(mm, tbl, entry, &hpa, &dir);
}

static long kvmppc_tce_iommu_mapped_dec(struct kvm *kvm,
		struct iommu_table *tbl, unsigned long entry)
{
	struct mm_iommu_table_group_mem_t *mem = NULL;
	const unsigned long pgsize = 1ULL << tbl->it_page_shift;
	__be64 *pua = IOMMU_TABLE_USERSPACE_ENTRY_RO(tbl, entry);

	if (!pua)
		return H_SUCCESS;

	mem = mm_iommu_lookup(kvm->mm, be64_to_cpu(*pua), pgsize);
	if (!mem)
		return H_TOO_HARD;

	mm_iommu_mapped_dec(mem);

	*pua = cpu_to_be64(0);

	return H_SUCCESS;
}

static long kvmppc_tce_iommu_do_unmap(struct kvm *kvm,
		struct iommu_table *tbl, unsigned long entry)
{
	enum dma_data_direction dir = DMA_NONE;
	unsigned long hpa = 0;
	long ret;

	if (WARN_ON_ONCE(iommu_tce_xchg_no_kill(kvm->mm, tbl, entry, &hpa,
					&dir)))
		return H_TOO_HARD;

	if (dir == DMA_NONE)
		return H_SUCCESS;

	ret = kvmppc_tce_iommu_mapped_dec(kvm, tbl, entry);
	if (ret != H_SUCCESS)
		iommu_tce_xchg_no_kill(kvm->mm, tbl, entry, &hpa, &dir);

	return ret;
}

static long kvmppc_tce_iommu_unmap(struct kvm *kvm,
		struct kvmppc_spapr_tce_table *stt, struct iommu_table *tbl,
		unsigned long entry)
{
	unsigned long i, ret = H_SUCCESS;
	unsigned long subpages = 1ULL << (stt->page_shift - tbl->it_page_shift);
	unsigned long io_entry = entry * subpages;

	for (i = 0; i < subpages; ++i) {
		ret = kvmppc_tce_iommu_do_unmap(kvm, tbl, io_entry + i);
		if (ret != H_SUCCESS)
			break;
	}

	return ret;
}

long kvmppc_tce_iommu_do_map(struct kvm *kvm, struct iommu_table *tbl,
		unsigned long entry, unsigned long ua,
		enum dma_data_direction dir)
{
	long ret;
	unsigned long hpa;
	__be64 *pua = IOMMU_TABLE_USERSPACE_ENTRY(tbl, entry);
	struct mm_iommu_table_group_mem_t *mem;

	if (!pua)
		/* it_userspace allocation might be delayed */
		return H_TOO_HARD;

	mem = mm_iommu_lookup(kvm->mm, ua, 1ULL << tbl->it_page_shift);
	if (!mem)
		/* This only handles v2 IOMMU type, v1 is handled via ioctl() */
		return H_TOO_HARD;

	if (WARN_ON_ONCE(mm_iommu_ua_to_hpa(mem, ua, tbl->it_page_shift, &hpa)))
		return H_TOO_HARD;

	if (mm_iommu_mapped_inc(mem))
		return H_TOO_HARD;

	ret = iommu_tce_xchg_no_kill(kvm->mm, tbl, entry, &hpa, &dir);
	if (WARN_ON_ONCE(ret)) {
		mm_iommu_mapped_dec(mem);
		return H_TOO_HARD;
	}

	if (dir != DMA_NONE)
		kvmppc_tce_iommu_mapped_dec(kvm, tbl, entry);

	*pua = cpu_to_be64(ua);

	return 0;
}

static long kvmppc_tce_iommu_map(struct kvm *kvm,
		struct kvmppc_spapr_tce_table *stt, struct iommu_table *tbl,
		unsigned long entry, unsigned long ua,
		enum dma_data_direction dir)
{
	unsigned long i, pgoff, ret = H_SUCCESS;
	unsigned long subpages = 1ULL << (stt->page_shift - tbl->it_page_shift);
	unsigned long io_entry = entry * subpages;

	for (i = 0, pgoff = 0; i < subpages;
			++i, pgoff += IOMMU_PAGE_SIZE(tbl)) {

		ret = kvmppc_tce_iommu_do_map(kvm, tbl,
				io_entry + i, ua + pgoff, dir);
		if (ret != H_SUCCESS)
			break;
	}

	return ret;
}

long kvmppc_h_put_tce(struct kvm_vcpu *vcpu, unsigned long liobn,
		      unsigned long ioba, unsigned long tce)
{
	struct kvmppc_spapr_tce_table *stt;
	long ret, idx;
	struct kvmppc_spapr_tce_iommu_table *stit;
	unsigned long entry, ua = 0;
	enum dma_data_direction dir;

	/* udbg_printf("H_PUT_TCE(): liobn=0x%lx ioba=0x%lx, tce=0x%lx\n", */
	/* 	    liobn, ioba, tce); */

	stt = kvmppc_find_table(vcpu->kvm, liobn);
	if (!stt)
		return H_TOO_HARD;

	ret = kvmppc_ioba_validate(stt, ioba, 1);
	if (ret != H_SUCCESS)
		return ret;

	idx = srcu_read_lock(&vcpu->kvm->srcu);

	ret = kvmppc_tce_validate(stt, tce);
	if (ret != H_SUCCESS)
		goto unlock_exit;

	dir = iommu_tce_direction(tce);

	if ((dir != DMA_NONE) && kvmppc_tce_to_ua(vcpu->kvm, tce, &ua)) {
		ret = H_PARAMETER;
		goto unlock_exit;
	}

	entry = ioba >> stt->page_shift;

	list_for_each_entry_lockless(stit, &stt->iommu_tables, next) {
		if (dir == DMA_NONE)
			ret = kvmppc_tce_iommu_unmap(vcpu->kvm, stt,
					stit->tbl, entry);
		else
			ret = kvmppc_tce_iommu_map(vcpu->kvm, stt, stit->tbl,
					entry, ua, dir);

		iommu_tce_kill(stit->tbl, entry, 1);

		if (ret != H_SUCCESS) {
			kvmppc_clear_tce(vcpu->kvm->mm, stit->tbl, entry);
			goto unlock_exit;
		}
	}

	kvmppc_tce_put(stt, entry, tce);

unlock_exit:
	srcu_read_unlock(&vcpu->kvm->srcu, idx);

	return ret;
}
EXPORT_SYMBOL_GPL(kvmppc_h_put_tce);

long kvmppc_h_put_tce_indirect(struct kvm_vcpu *vcpu,
		unsigned long liobn, unsigned long ioba,
		unsigned long tce_list, unsigned long npages)
{
	struct kvmppc_spapr_tce_table *stt;
	long i, ret = H_SUCCESS, idx;
	unsigned long entry, ua = 0;
	u64 __user *tces;
	u64 tce;
	struct kvmppc_spapr_tce_iommu_table *stit;

	stt = kvmppc_find_table(vcpu->kvm, liobn);
	if (!stt)
		return H_TOO_HARD;

	entry = ioba >> stt->page_shift;
	/*
	 * SPAPR spec says that the maximum size of the list is 512 TCEs
	 * so the whole table fits in 4K page
	 */
	if (npages > 512)
		return H_PARAMETER;

	if (tce_list & (SZ_4K - 1))
		return H_PARAMETER;

	ret = kvmppc_ioba_validate(stt, ioba, npages);
	if (ret != H_SUCCESS)
		return ret;

	idx = srcu_read_lock(&vcpu->kvm->srcu);
	if (kvmppc_tce_to_ua(vcpu->kvm, tce_list, &ua)) {
		ret = H_TOO_HARD;
		goto unlock_exit;
	}
	tces = (u64 __user *) ua;

	for (i = 0; i < npages; ++i) {
		if (get_user(tce, tces + i)) {
			ret = H_TOO_HARD;
			goto unlock_exit;
		}
		tce = be64_to_cpu(tce);

		ret = kvmppc_tce_validate(stt, tce);
		if (ret != H_SUCCESS)
			goto unlock_exit;
	}

	for (i = 0; i < npages; ++i) {
		/*
		 * This looks unsafe, because we validate, then regrab
		 * the TCE from userspace which could have been changed by
		 * another thread.
		 *
		 * But it actually is safe, because the relevant checks will be
		 * re-executed in the following code.  If userspace tries to
		 * change this dodgily it will result in a messier failure mode
		 * but won't threaten the host.
		 */
		if (get_user(tce, tces + i)) {
			ret = H_TOO_HARD;
			goto invalidate_exit;
		}
		tce = be64_to_cpu(tce);

		if (kvmppc_tce_to_ua(vcpu->kvm, tce, &ua)) {
			ret = H_PARAMETER;
<<<<<<< HEAD
			goto unlock_exit;
=======
			goto invalidate_exit;
>>>>>>> d9101bfa
		}

		list_for_each_entry_lockless(stit, &stt->iommu_tables, next) {
			ret = kvmppc_tce_iommu_map(vcpu->kvm, stt,
					stit->tbl, entry + i, ua,
					iommu_tce_direction(tce));

			if (ret != H_SUCCESS) {
				kvmppc_clear_tce(vcpu->kvm->mm, stit->tbl,
						entry);
				goto invalidate_exit;
			}
		}

		kvmppc_tce_put(stt, entry + i, tce);
	}

invalidate_exit:
	list_for_each_entry_lockless(stit, &stt->iommu_tables, next)
		iommu_tce_kill(stit->tbl, entry, npages);

unlock_exit:
	srcu_read_unlock(&vcpu->kvm->srcu, idx);

	return ret;
}
EXPORT_SYMBOL_GPL(kvmppc_h_put_tce_indirect);

long kvmppc_h_stuff_tce(struct kvm_vcpu *vcpu,
		unsigned long liobn, unsigned long ioba,
		unsigned long tce_value, unsigned long npages)
{
	struct kvmppc_spapr_tce_table *stt;
	long i, ret;
	struct kvmppc_spapr_tce_iommu_table *stit;

	stt = kvmppc_find_table(vcpu->kvm, liobn);
	if (!stt)
		return H_TOO_HARD;

	ret = kvmppc_ioba_validate(stt, ioba, npages);
	if (ret != H_SUCCESS)
		return ret;

	/* Check permission bits only to allow userspace poison TCE for debug */
	if (tce_value & (TCE_PCI_WRITE | TCE_PCI_READ))
		return H_PARAMETER;

	list_for_each_entry_lockless(stit, &stt->iommu_tables, next) {
		unsigned long entry = ioba >> stt->page_shift;

		for (i = 0; i < npages; ++i) {
			ret = kvmppc_tce_iommu_unmap(vcpu->kvm, stt,
					stit->tbl, entry + i);

			if (ret == H_SUCCESS)
				continue;

			if (ret == H_TOO_HARD)
				goto invalidate_exit;

			WARN_ON_ONCE(1);
			kvmppc_clear_tce(vcpu->kvm->mm, stit->tbl, entry);
		}
	}

	for (i = 0; i < npages; ++i, ioba += (1ULL << stt->page_shift))
		kvmppc_tce_put(stt, ioba >> stt->page_shift, tce_value);

invalidate_exit:
	list_for_each_entry_lockless(stit, &stt->iommu_tables, next)
		iommu_tce_kill(stit->tbl, ioba >> stt->page_shift, npages);

	return ret;
}
EXPORT_SYMBOL_GPL(kvmppc_h_stuff_tce);<|MERGE_RESOLUTION|>--- conflicted
+++ resolved
@@ -665,11 +665,7 @@
 
 		if (kvmppc_tce_to_ua(vcpu->kvm, tce, &ua)) {
 			ret = H_PARAMETER;
-<<<<<<< HEAD
-			goto unlock_exit;
-=======
 			goto invalidate_exit;
->>>>>>> d9101bfa
 		}
 
 		list_for_each_entry_lockless(stit, &stt->iommu_tables, next) {
